#! /usr/bin/env python

"""
Script for plotting vertical (r,theta) or midplane (r,phi) slices of data in
spherical coordinates.

Run "plot_spherical.py -h" to see description of inputs.

See documentation on athena_read.athdf() for important notes about reading files
with mesh refinement.

Users are encouraged to make their own versions of this script for improved
results by adjusting figure size, spacings, tick locations, axes labels, etc.
The script must also be modified to plot any functions of the quantities in the
file, including combinations of multiple quantities.

Requires scipy if making a stream plot.
"""

# Python standard modules
import argparse
import warnings
warnings.simplefilter(action='ignore', category=FutureWarning)

# Other Python modules
import numpy as np

# Athena++ modules
import athena_read
gamma = 5.0/3.0
Pinf = 9109.0 # 1.0/gamma
rhoinf = 6.76e-9 # 1.0
nfiles = 1
first = 50
interval = 1
fileprefix = 'wt.out1.'
filesuffix = '.athdf'

# create list of filenames
filename = []
for i in range(0, nfiles) :
    num = 100000 + first + i * interval
    numstr = str(num)
    cut = numstr[1:7]
    filename.append(cut)

# Main function
def main(myj,**kwargs):
    if(nfiles>0):
        kwargs['data_file'] = fileprefix+filename[myj]+filesuffix
    print 'starting file',kwargs['data_file']

    # Load function for transforming coordinates
    if kwargs['stream'] is not None:
        from scipy.ndimage import map_coordinates

    # Load Python plotting modules
    if kwargs['output_file'] != 'show':
        import matplotlib
        matplotlib.rc("text", usetex=True)
        matplotlib.use('agg')
    import matplotlib.pyplot as plt
    import matplotlib.colors as colors
    from mpl_toolkits.axes_grid1 import Divider, Size

    # Determine refinement level to use
    if kwargs['level'] is not None:
        level = kwargs['level']
    else:
        level = None

    # Determine if vector quantities should be read
    quantities = [kwargs['quantity']]
    if kwargs['stream'] is not None:
        quantities.append(kwargs['stream'] + '1')
        if kwargs['midplane']:
            quantities.append(kwargs['stream'] + '3')
        else:
            quantities.append(kwargs['stream'] + '2')

    # Define grid compression in theta-direction
    h = kwargs['theta_compression'] if kwargs['theta_compression'] is not None else 1.0

    def theta_func(xmin, xmax, _, nf):
        x2_vals = np.linspace(xmin, xmax, nf)
        theta_vals = x2_vals + (1.0 - h) / 2.0 * np.sin(2.0 * x2_vals)
        return theta_vals

    # Read data
    if kwargs['theta_compression'] is not None:
        if quantities[0] == 'Levels':
            data = athena_read.athdf(kwargs['data_file'], quantities=quantities[1:],
                                     level=level, return_levels=True,
                                     face_func_2=theta_func)
        else:
            data = athena_read.athdf(kwargs['data_file'], quantities=quantities,
                                     level=level, face_func_2=theta_func)
    else:
        if quantities[0] == 'Levels':
            data = athena_read.athdf(kwargs['data_file'], quantities=quantities[1:],
                                     level=level, return_levels=True)
        elif kwargs['entropy'] :
            entinf    = Pinf*np.power(rhoinf,-gamma)
            data      = athena_read.athdf(kwargs['data_file'],
                                     level=level)
            data['rho'] = data['press']*np.power(data['rho'],-gamma)/entinf
        elif kwargs['enthalpy'] :
            data      = athena_read.athdf(kwargs['data_file'], quantities=['rho'],
                                     level=level)
            datapress = athena_read.athdf(kwargs['data_file'], quantities=['press'],
                                     level=level)
            data['rho'] = gamma/(gamma-1.0)*datapress['press']/data['rho']
        elif kwargs['bound'] :
            data      = athena_read.athdf(kwargs['data_file'], quantities=['rho'],
                                     level=level)
            datapress = athena_read.athdf(kwargs['data_file'], quantities=['press'],
                                     level=level)
            coordinates = data['Coordinates'].decode('ascii', 'replace')
            r = data['x1v']
            datavel1 = athena_read.athdf(kwargs['data_file'], quantities=['vel_xyz1'],
                                     level=level)
            datavel2 = athena_read.athdf(kwargs['data_file'], quantities=['vel_xyz2'],
                                     level=level)
            datavel3 = athena_read.athdf(kwargs['data_file'], quantities=['vel_xyz3'],
                                     level=level)
            data['rho'] = 0.5*(datavel1['vel_xyz1']*datavel1['vel_xyz1']+datavel2['vel_xyz2']*datavel2['vel_xyz2']+datavel3['vel_xyz3']*datavel3['vel_xyz3']) - kwargs['gm']/r + datapress['press']/(gamma-1.0)/data['rho']
        elif kwargs['head'] :
            data      = athena_read.athdf(kwargs['data_file'], quantities=['rho'],
                                     level=level)
            datapress = athena_read.athdf(kwargs['data_file'], quantities=['press'],
                                     level=level)
            coordinates = data['Coordinates'].decode('ascii', 'replace')
            r = data['x1v']
            datavel1 = athena_read.athdf(kwargs['data_file'], quantities=['vel_xyz1'],
                                     level=level)
            datavel2 = athena_read.athdf(kwargs['data_file'], quantities=['vel_xyz2'],
                                     level=level)
            datavel3 = athena_read.athdf(kwargs['data_file'], quantities=['vel_xyz3'],
                                     level=level)
            data['rho'] = 0.5*(datavel1['vel_xyz1']*datavel1['vel_xyz1']+datavel2['vel_xyz2']*datavel2['vel_xyz2']+datavel3['vel_xyz3']*datavel3['vel_xyz3']) - kwargs['gm']/r + datapress['press']*gamma/(gamma-1.0)/data['rho']
        elif kwargs['bernoulli'] :
            data      = athena_read.athdf(kwargs['data_file'],
                                     level=level)
            data['rho'] = 0.5*data['rho']*(data['vel_xyz1']*data['vel_xyz1']+data['vel_xyz2']*data['vel_xyz2']+data['vel_xyz3']*data['vel_xyz3']) + data['press']
        elif kwargs['energy'] :
            data      = athena_read.athdf(kwargs['data_file'], quantities=['rho'],
                                     level=level)
            datapress = athena_read.athdf(kwargs['data_file'], quantities=['press'],
                                     level=level)
            coordinates = data['Coordinates'].decode('ascii', 'replace')
            r = data['x1v']
            datavel1 = athena_read.athdf(kwargs['data_file'], quantities=['vel_xyz1'],
                                     level=level)
            datavel2 = athena_read.athdf(kwargs['data_file'], quantities=['vel_xyz2'],
                                     level=level)
            datavel3 = athena_read.athdf(kwargs['data_file'], quantities=['vel_xyz3'],
                                     level=level)
            data['rho'] = 0.5*(datavel1['vel_xyz1']*datavel1['vel_xyz1']+datavel2['vel_xyz2']*datavel2['vel_xyz2']+datavel3['vel_xyz3']*datavel3['vel_xyz3']) + datapress['press']/(gamma-1.0)/data['rho']
        elif kwargs['kinetic'] :
            data      = athena_read.athdf(kwargs['data_file'], quantities=['rho','vel1','vel2','vel3'],
                                     level=level)
            datavel1 = athena_read.athdf(kwargs['data_file'], quantities=['vel_xyz1'],
                                     level=level)
            datavel2 = athena_read.athdf(kwargs['data_file'], quantities=['vel_xyz2'],
                                     level=level)
            datavel3 = athena_read.athdf(kwargs['data_file'], quantities=['vel_xyz3'],
                                     level=level)
            data['rho'] = 0.5*(datavel1['vel_xyz1']*datavel1['vel_xyz1']+datavel2['vel_xyz2']*datavel2['vel_xyz2']+datavel3['vel_xyz3']*datavel3['vel_xyz3'])
        elif kwargs['totalenthalpy'] :
            data      = athena_read.athdf(kwargs['data_file'], quantities=['rho'],
                                     level=level)
            datapress = athena_read.athdf(kwargs['data_file'], quantities=['press'],
                                     level=level)
            coordinates = data['Coordinates'].decode('ascii', 'replace')
            r = data['x1v']
            datavel1 = athena_read.athdf(kwargs['data_file'], quantities=['vel_xyz1'],
                                     level=level)
            datavel2 = athena_read.athdf(kwargs['data_file'], quantities=['vel_xyz2'],
                                     level=level)
            datavel3 = athena_read.athdf(kwargs['data_file'], quantities=['vel_xyz3'],
                                     level=level)
            data['rho'] = 0.5*(datavel1['vel_xyz1']*datavel1['vel_xyz1']+datavel2['vel_xyz2']*datavel2['vel_xyz2']+datavel3['vel_xyz3']*datavel3['vel_xyz3']) + datapress['press']*gamma/(gamma-1.0)/data['rho']
        elif kwargs['mach'] :
            data      = athena_read.athdf(kwargs['data_file'], quantities=quantities,
                                     level=level)
            datapress = athena_read.athdf(kwargs['data_file'], quantities=['press'],
                                     level=level)
            cs2 = gamma*datapress['press']/data['rho']
            datavel1 = athena_read.athdf(kwargs['data_file'], quantities=['vel1'],
                                     level=level)
            datavel2 = athena_read.athdf(kwargs['data_file'], quantities=['vel2'],
                                     level=level)
            datavel3 = athena_read.athdf(kwargs['data_file'], quantities=['vel3'],
                                     level=level)
            
            v2 = datavel1['vel1']*datavel1['vel1']+datavel2['vel2']*datavel2['vel2']+datavel3['vel3']*datavel3['vel3']
            data['rho'] = np.sqrt(v2/cs2)
            '''
            elif kwargs['vorticity'] :
                data = athena_read.athdf(kwargs['data_file'], quantities=['vel1','vel2','vel3'], level=level)
                coordinates = data['Coordinates'].decode('ascii', 'replace')
                r = data['x1v']
                theta = data['x2v']
                phi = data['x3v']
                r_face = data['x1f']
                nx1 = len(r)
                nx2 = len(theta)
                nx3 = len(phi)           
                Pgradfront[l] = (pressfront[l+1]-pressfront[l])/(r[l+1]-r[l])
                    Pgradrhofront[l] = 0.5*(rhofront[l]+rhofront[l+1])
                    Pgradback[l] = (pressback[l+1]-pressback[l])/(r[l+1]-r[l])
                    Pgradrhoback[l] = 0.5*(rhoback[l]+rhoback[l+1])
                    Pgradrad[l] = r_face[l+1]
            '''
        else :
            data = athena_read.athdf(kwargs['data_file'], quantities=quantities,
                                     level=level)
        time = data['Time']

    # Extract basic coordinate information
    coordinates = data['Coordinates'].decode('ascii', 'replace')
    r = data['x1v']
    theta = data['x2v']
    phi = data['x3v']
    r_face = data['x1f']
    theta_face = data['x2f']
    phi_face = data['x3f']
    nx1 = len(r)
    nx2 = len(theta)
    nx3 = len(phi)

    # Set radial extent
    if kwargs['r_max'] is not None:
        r_max = kwargs['r_max']
    else:
        r_max = r_face[-1]

    # Account for logarithmic radial coordinate
    if kwargs['logr']:
        r = np.log10(r)
        r_face = np.log10(r_face)
        r_max = np.log10(r_max)

    # Create scalar grid
    if kwargs['midplane']:
        r_grid, phi_grid = np.meshgrid(r_face, phi_face)
        x_grid = r_grid * np.cos(phi_grid)
        y_grid = r_grid * np.sin(phi_grid)
    else:
        theta_face_extended = np.concatenate((theta_face, 2.0*np.pi - theta_face[-2::-1]))
        r_grid, theta_grid = np.meshgrid(r_face, theta_face_extended)
        x_grid = r_grid * np.sin(theta_grid)
        y_grid = r_grid * np.cos(theta_grid)

    # Create streamline grid
    if kwargs['stream'] is not None:
        x_stream = kwargs['xoffset']*kwargs['lscale']+np.linspace(-r_max, r_max, kwargs['stream_samples'])
        if kwargs['midplane']:
            y_stream = np.linspace(-r_max, r_max, kwargs['stream_samples'])
            x_grid_stream, y_grid_stream = np.meshgrid(x_stream, y_stream)
            r_grid_stream_coord = (x_grid_stream.T**2 + y_grid_stream.T**2) ** 0.5
            phi_grid_stream_coord = np.pi + np.arctan2(-y_grid_stream.T, -x_grid_stream.T)
            phi_grid_stream_pix = ((phi_grid_stream_coord + phi[0])
                                   / (2.0*np.pi + 2.0 * phi[0])) * (nx3 + 1)
        else:
            z_stream = np.linspace(-r_max, r_max, kwargs['stream_samples'])
            z_grid_stream, x_grid_stream = np.meshgrid(x_stream, z_stream)
            r_grid_stream_coord = (x_grid_stream.T**2 + z_grid_stream.T**2) ** 0.5
            theta_grid_stream_coord = np.pi - \
                np.arctan2(x_grid_stream.T, -z_grid_stream.T)
            if kwargs['theta_compression'] is None:
                theta_grid_stream_pix = ((theta_grid_stream_coord + theta[0])
                                         / (2.0*np.pi + 2.0 * theta[0])) * (2 * nx2 + 1)
            else:
                theta_grid_stream_pix = np.empty_like(theta_grid_stream_coord)
                theta_extended = np.concatenate((-theta[0:1], theta,
                                                 2.0*np.pi - theta[::-1],
                                                 2.0*np.pi + theta[0:1]))
                for (i, j), theta_val in np.ndenumerate(theta_grid_stream_coord):
                    index = sum(theta_extended[1:-1] < theta_val) - 1
                    if index < 0:
                        theta_grid_stream_pix[i, j] = -1
                    elif index < 2 * nx2 - 1:
                        theta_grid_stream_pix[i, j] = (
                            index + ((theta_val - theta_extended[index])
                                     / (theta_extended[index+1] - theta_extended[index])))
                    else:
                        theta_grid_stream_pix[i, j] = 2 * nx2 + 2
        r_grid_stream_pix = np.empty_like(r_grid_stream_coord)
        for (i, j), r_val in np.ndenumerate(r_grid_stream_coord):
            index = sum(r < r_val) - 1
            if index < 0:
                r_grid_stream_pix[i, j] = -1
            elif index < nx1 - 1:
                r_grid_stream_pix[i, j] = index + \
                    (r_val - r[index]) / (r[index + 1] - r[index])
            else:
                r_grid_stream_pix[i, j] = nx1

    # Perform slicing/averaging of scalar data
    if kwargs['midplane']:
        if nx2 % 2 == 0:
            vals = np.mean(data[kwargs['quantity']][:, nx2//2-1:nx2//2+1, :], axis=1)
        else:
            vals = data[kwargs['quantity']][:, nx2//2, :]
        if kwargs['average']:
            vals = np.repeat(np.mean(vals, axis=0, keepdims=True), nx3, axis=0)
    else:
        if kwargs['average']:
            vals_right = np.mean(data[kwargs['quantity']], axis=0)
            vals_left = vals_right
        #else:
        #    vals_right = 0.5 * (data[kwargs['quantity']]
        #                        [-1, :, :] + data[kwargs['quantity']][0, :, :])
        #    vals_left = 0.5 * (data[kwargs['quantity']][(nx3/2)-1, :, :]
        #                       + data[kwargs['quantity']][nx3 / 2, :, :])
        else:
<<<<<<< HEAD
            vals_right = 0.5 * (data[kwargs['quantity']][nx3/4-1, :, :]
                               + data[kwargs['quantity']][nx3/4, :, :])
            vals_left = 0.5 * (data[kwargs['quantity']][nx3*3/4-1, :, :]
                               + data[kwargs['quantity']][nx3*3/4, :, :])
=======
            vals_right = 0.5 * (data[kwargs['quantity']]
                                [-1, :, :] + data[kwargs['quantity']][0, :, :])
            vals_left = 0.5 * (data[kwargs['quantity']][(nx3//2)-1, :, :]
                               + data[kwargs['quantity']][nx3//2, :, :])
>>>>>>> e58b5498

    # Join scalar data through boundaries
    if not kwargs['midplane']:
        vals = np.vstack((vals_right, vals_left[::-1, :]))

    # Perform slicing/averaging of vector data
    if kwargs['stream'] is not None:
        if kwargs['midplane']:
            if nx2 % 2 == 0:
                vals_r = np.mean(data[kwargs['stream'] + '1']
                                 [:, nx2//2-1:nx2//2+1, :], axis=1).T
                vals_phi = np.mean(data[kwargs['stream'] + '3']
                                   [:, nx2//2-1:nx2//2+1, :], axis=1).T
            else:
                vals_r = data[kwargs['stream'] + '1'][:, nx2//2, :].T
                vals_phi = data[kwargs['stream'] + '3'][:, nx2//2, :].T
            if kwargs['stream_average']:
                vals_r = np.tile(np.reshape(np.mean(vals_r, axis=1), (nx1, 1)), nx3)
                vals_phi = np.tile(np.reshape(np.mean(vals_phi, axis=1), (nx1, 1)), nx3)
        else:
            if kwargs['stream_average']:
                vals_r_right = np.mean(data[kwargs['stream'] + '1'], axis=0).T
                vals_r_left = vals_r_right
                vals_theta_right = np.mean(data[kwargs['stream'] + '2'], axis=0).T
                vals_theta_left = -vals_theta_right
            else:
                vals_r_right = data[kwargs['stream'] + '1'][0, :, :].T
                vals_r_left = data[kwargs['stream'] + '1'][nx3//2, :, :].T
                vals_theta_right = data[kwargs['stream'] + '2'][0, :, :].T
                vals_theta_left = -data[kwargs['stream'] + '2'][nx3//2, :, :].T

    # Join vector data through boundaries
    if kwargs['stream'] is not None:
        if kwargs['midplane']:
            vals_r = np.hstack((vals_r[:, -1:], vals_r, vals_r[:, :1]))
            vals_r = map_coordinates(vals_r, (r_grid_stream_pix, phi_grid_stream_pix),
                                     order=1, cval=np.nan)
            vals_phi = np.hstack((vals_phi[:, -1:], vals_phi, vals_phi[:, :1]))
            vals_phi = map_coordinates(vals_phi, (r_grid_stream_pix, phi_grid_stream_pix),
                                       order=1, cval=np.nan)
        else:
            vals_r = np.hstack((vals_r_left[:, :1], vals_r_right, vals_r_left[:, ::-1],
                                vals_r_right[:, :1]))
            vals_r = map_coordinates(vals_r, (r_grid_stream_pix, theta_grid_stream_pix),
                                     order=1, cval=np.nan)
            vals_theta = np.hstack((vals_theta_left[:, :1], vals_theta_right,
                                    vals_theta_left[:, ::-1], vals_theta_right[:, :1]))
            vals_theta = map_coordinates(vals_theta,
                                         (r_grid_stream_pix, theta_grid_stream_pix),
                                         order=1, cval=np.nan)

    # Transform vector data to Cartesian components
    if kwargs['stream'] is not None:
        if kwargs['logr']:
            r_vals = 10.0**r_grid_stream_coord
            logr_vals = r_grid_stream_coord
        else:
            r_vals = r_grid_stream_coord
        if kwargs['midplane']:
            sin_phi = np.sin(phi_grid_stream_coord)
            cos_phi = np.cos(phi_grid_stream_coord)
            if kwargs['logr']:
                dx_dr = 1.0 / (np.log(10.0) * r_vals) * cos_phi
                dy_dr = 1.0 / (np.log(10.0) * r_vals) * sin_phi
                dx_dphi = -logr_vals * sin_phi
                dy_dphi = logr_vals * cos_phi
            else:
                dx_dr = cos_phi
                dy_dr = sin_phi
                dx_dphi = -r_vals * sin_phi
                dy_dphi = r_vals * cos_phi
            if not (coordinates == 'schwarzschild' or coordinates == 'kerr-schild'):
                dx_dphi /= r_vals
                dy_dphi /= r_vals
            vals_x = dx_dr * vals_r + dx_dphi * vals_phi
            vals_y = dy_dr * vals_r + dy_dphi * vals_phi
        else:
            sin_theta = np.sin(theta_grid_stream_coord)
            cos_theta = np.cos(theta_grid_stream_coord)
            if kwargs['logr']:
                dx_dr = 1.0 / (np.log(10.0) * r_vals) * sin_theta
                dz_dr = 1.0 / (np.log(10.0) * r_vals) * cos_theta
                dx_dtheta = logr_vals * cos_theta
                dz_dtheta = -logr_vals * sin_theta
            else:
                dx_dr = sin_theta
                dz_dr = cos_theta
                dx_dtheta = r_vals * cos_theta
                dz_dtheta = -r_vals * sin_theta
            if not (coordinates == 'schwarzschild' or coordinates == 'kerr-schild'):
                dx_dtheta /= r_vals
                dz_dtheta /= r_vals
            vals_x = dx_dr * vals_r + dx_dtheta * vals_theta
            vals_z = dz_dr * vals_r + dz_dtheta * vals_theta

    # Determine colormapping properties
    cmap = plt.get_cmap(kwargs['colormap'])
    vmin = kwargs['vmin']
    vmax = kwargs['vmax']
    if kwargs['logc']:
        norm = colors.LogNorm(vmin=vmin, vmax=vmax)
    else:
        norm = colors.Normalize(vmin=vmin, vmax=vmax)

    # Make plot
<<<<<<< HEAD
    fig = plt.figure() #(figsize=[6.0,5.0])

    #    padding          axes
    #h = [Size.Fixed(1.1), Size.Fixed(7.0), Size.Fixed(1.7)]
    #v = [Size.Fixed(0.7), Size.Fixed(7.0), Size.Fixed(0.2)]
    #divider = Divider(fig, (0, 0, 1, 1), h, v, aspect=False)
    # The width and height of the rectangle are ignored.
    #ax = fig.add_axes(divider.get_position(),axes_locator=divider.new_locator(nx=1,ny=1))

    im = plt.pcolormesh(y_grid/kwargs['lscale'], x_grid/kwargs['lscale'], vals, cmap=cmap, vmin=vmin, vmax=vmax) # , norm=norm)
    #cont = plt.contour(y_grid[0:-1,0:-1], x_grid[0:-1,0:-1], vals, 1, colors='k',origin='lower')
    plt.gca().set_aspect('equal')
    plt.xlim((-r_max/kwargs['lscale']+kwargs['xoffset'], r_max/kwargs['lscale']+kwargs['xoffset']))
    plt.ylim((-r_max/kwargs['lscale'], r_max/kwargs['lscale']))
    plt.xticks(fontsize=14) # 15)
    plt.yticks(fontsize=14) # 15)
    circle = plt.Circle((0.0,0.0), 0.02, fc='None', ec='k', lw=1.0)
    #circle = plt.Circle((0.0,0.0), 0.002, fc='k', ec='k', lw=1.0)
    #circle2 = plt.Circle((0.0,0.0), 0.04245, fc='None', ec='k', lw=2.0, ls='--')
    plt.gca().add_patch(circle)
    #plt.gca().add_patch(circle2)
    #plt.set_cmap('inferno')
=======
    plt.figure()
    im = plt.pcolormesh(x_grid, y_grid, vals, cmap=cmap, norm=norm)
>>>>>>> e58b5498
    if kwargs['stream'] is not None:
        with warnings.catch_warnings():
            warnings.filterwarnings(
                'ignore',
                'invalid value encountered in greater_equal',
                RuntimeWarning,
                'numpy')
            if kwargs['midplane']:
                plt.streamplot(x_stream/kwargs['lscale'], y_stream/kwargs['lscale'], vals_x.T, vals_y.T,
                               density=kwargs['stream_density'], color='k')
            else:
                plt.streamplot(z_stream/kwargs['lscale']+kwargs['xoffset'], x_stream/kwargs['lscale']-kwargs['xoffset'], vals_z.T, vals_x.T, linewidth=1.0,
                               density=kwargs['stream_density'], color='k') #, linewidth=4, arrowsize=3)
    if kwargs['logr']:
        if kwargs['midplane']:
            plt.xlabel(r'$\log_{10}(r)\ x / r$', fontsize=20)
            plt.ylabel(r'$\log_{10}(r)\ y / r$', fontsize=20)
        else:
            plt.xlabel(r'$\log_{10}(r)\ x / r$', fontsize=20)
            plt.ylabel(r'$\log_{10}(r)\ z / r$', fontsize=20)
    else:
        if kwargs['midplane']:
            plt.xlabel(r'$x/R$', fontsize=20)
            plt.ylabel(r'$y/R$', fontsize=20)
        else:
            #plt.xlabel(r'$x$ $/$ $R$', fontsize=20) # 20
            #plt.ylabel(r'$z$ $/$ $R$', fontsize=20) # 20
            plt.xlabel(r'$x/R_{A}$', fontsize=20) # 20
            plt.ylabel(r'$z/R_{A}$', fontsize=20) # 20
    myboundaries = [0.0,0.25,0.5,0.75,1.0,1.25,1.5,1.75,2.0]
    #cbar = plt.colorbar(im, shrink=0.887, anchor=(0.0,0.78), boundaries=myboundaries) # 0.8
    ax = plt.axes()
    cbar = plt.colorbar(im, boundaries=myboundaries)
    cbar.ax.tick_params(labelsize=14)
    if kwargs['entropy'] :
        cbar.set_label(r'$\sigma/\sigma_{\infty}$', fontsize=24)
        saveasprefix = 'ent'
    elif kwargs['mach'] :
        cbar.set_label(r'$\mathcal{M}$', fontsize=20)
        saveasprefix = 'mach'
    elif kwargs['head'] :
        cbar.set_label(r'$B$ (ergs)', fontsize=24)
        #cbar.set_ticks([7.4e12,7.6e12,7.8e12,8.0e12])
        saveasprefix = 'head'
    elif kwargs['enthalpy'] :
        cbar.set_label(r'$h$ (ergs)', fontsize=24)
        saveasprefix = 'enth'
    elif kwargs['kinetic'] :
        cbar.set_label(r'Specific Kinetic Energy $/$ $c_{s}^{2}$', fontsize=24) # 20
        saveasprefix = 'kinetic'
    elif kwargs['quantity'] == 'press' :
        cbar.set_label(r'$P$ (baryes)', fontsize=24)
        saveasprefix = 'pres'
    elif kwargs['quantity'] == 'vorticity' :
        cbar.set_label(r'$\nabla\times v$', fontsize=24)
        saveasprefix = 'vort'
    else :
        cbar.set_label(r'$\rho$ (g/cm$^{3}$)', fontsize=24)
        saveasprefix = 'rho'
    #plt.annotate( r'$t = $' + str(time)[0:4] + r' $R_{A}/c_{s}$', xy=(0.02,0.02), xytext=(0.02,0.02), xycoords='axes fraction', color='white', size=16 ) # 16
    #plt.annotate( r'$\mathcal{M}_{\infty}=0.6$, $\gamma=5/3$', xy=(0.02,0.02), xytext=(0.02,0.02), xycoords='axes fraction', color='red', size=20 )
    ax.text(0.02, 0.02, r'$\mathcal{M}_{\infty}=0.6$, $\gamma=5/3$', color='black', horizontalalignment='left', verticalalignment='bottom', transform=ax.transAxes, bbox=dict(facecolor='white', edgecolor='black'), size=16)
    plt.tight_layout()
    if(nfiles>0):
        kwargs['output_file'] = saveasprefix + filename[myj]
    if kwargs['output_file'] == 'show':
        plt.show()
    else:
        plt.savefig(kwargs['output_file']) # , bbox_inches='tight')
        print 'saved figure',kwargs['output_file']


# Execute main function
if __name__ == '__main__':
    parser = argparse.ArgumentParser()
    parser.add_argument('data_file',
                        help='name of input file, possibly including path')
    parser.add_argument('quantity',
                        help='name of quantity to be plotted')
    parser.add_argument('output_file',
                        help=('name of output to be (over)written, possibly including '
                              'path; use "show" to show interactive plot instead'))
    parser.add_argument('-m',
                        '--midplane',
                        action='store_true',
                        help=('flag indicating plot should be midplane (r,phi) rather '
                              'than (r,theta)'))
    parser.add_argument('-a', '--average',
                        action='store_true',
                        help='flag indicating phi-averaging should be done')
    parser.add_argument('-l',
                        '--level',
                        type=int,
                        default=None,
                        help=('refinement level to be used in plotting (default: max '
                              'level in file)'))
    parser.add_argument('-r', '--r_max',
                        type=float,
                        default=None,
                        help='maximum radial extent of plot')
    parser.add_argument('--logr',
                        action='store_true',
                        help='flag indicating data should be plotted logarithmically in '
                             'radius')
    parser.add_argument('-c',
                        '--colormap',
                        default=None,
                        help=('name of Matplotlib colormap to use instead of default'))
    parser.add_argument('--vmin',
                        type=float,
                        default=None,
                        help=('data value to correspond to colormap minimum; use '
                              '--vmin=<val> if <val> has negative sign'))
    parser.add_argument('--vmax',
                        type=float,
                        default=None,
                        help=('data value to correspond to colormap maximum; use '
                              '--vmax=<val> if <val> has negative sign'))
    parser.add_argument('--logc',
                        action='store_true',
                        help='flag indicating data should be colormapped logarithmically')
    parser.add_argument('-s', '--stream',
                        default=None,
                        help='name of vector quantity to use to make stream plot')
    parser.add_argument('--stream_average',
                        action='store_true',
                        help='flag indicating phi-averaging on stream plot data')
    parser.add_argument('--stream_density',
                        type=float,
                        default=1.0,
                        help='density of stream lines')
    parser.add_argument('--stream_samples',
                        type=int,
                        default=100,
                        help='linear size of stream line sampling grid')
    parser.add_argument('--xoffset',
                        type=float,
                        default=0.0,
                        help='x offset of plot center')
    parser.add_argument('--theta_compression',
                        type=float,
                        default=None,
                        help=('compression parameter h in '
                              'theta = pi*x_2 + (1-h)/2 * sin(2*pi*x_2)'))
    parser.add_argument('--entropy',
                        action='store_true',
                        help=('plot entropy'))
    parser.add_argument('--bound',
                        action='store_true',
                        help=('plot bound material'))
    parser.add_argument('--energy',
                        action='store_true',
                        help=('plot bound material'))
    parser.add_argument('--totalenthalpy',
                        action='store_true',
                        help=('plot bound material'))
    parser.add_argument('--mach',
                        action='store_true',
                        help=('plot Mach number'))
    parser.add_argument('--kinetic',
                        action='store_true',
                        help=('plot kinetic energy'))
    parser.add_argument('--head',
                        action='store_true',
                        help=('plot total head'))
    parser.add_argument('--enthalpy',
                        action='store_true',
                        help=('plot enthalpy'))
    parser.add_argument('--bernoulli',
                        action='store_true',
                        help=('plot Bernoulli number'))
    parser.add_argument('--vorticity',
                        action='store_true',
                        help=('plot vorticity'))
    parser.add_argument('--gm',
                        type=float,
                        default=0.0,
                        help=('mu of planet'))
    parser.add_argument('--lscale',
                        type=float,
                        default=1.0,
                        help=('length scale'))
    args = parser.parse_args()
    if(nfiles>0):
        jindex=0
        for name in filename :
            main(jindex,**vars(args))
            jindex = jindex+1
    else :
        main(0,**vars(args))<|MERGE_RESOLUTION|>--- conflicted
+++ resolved
@@ -315,17 +315,10 @@
         #    vals_left = 0.5 * (data[kwargs['quantity']][(nx3/2)-1, :, :]
         #                       + data[kwargs['quantity']][nx3 / 2, :, :])
         else:
-<<<<<<< HEAD
             vals_right = 0.5 * (data[kwargs['quantity']][nx3/4-1, :, :]
                                + data[kwargs['quantity']][nx3/4, :, :])
             vals_left = 0.5 * (data[kwargs['quantity']][nx3*3/4-1, :, :]
                                + data[kwargs['quantity']][nx3*3/4, :, :])
-=======
-            vals_right = 0.5 * (data[kwargs['quantity']]
-                                [-1, :, :] + data[kwargs['quantity']][0, :, :])
-            vals_left = 0.5 * (data[kwargs['quantity']][(nx3//2)-1, :, :]
-                               + data[kwargs['quantity']][nx3//2, :, :])
->>>>>>> e58b5498
 
     # Join scalar data through boundaries
     if not kwargs['midplane']:
@@ -431,7 +424,6 @@
         norm = colors.Normalize(vmin=vmin, vmax=vmax)
 
     # Make plot
-<<<<<<< HEAD
     fig = plt.figure() #(figsize=[6.0,5.0])
 
     #    padding          axes
@@ -454,10 +446,6 @@
     plt.gca().add_patch(circle)
     #plt.gca().add_patch(circle2)
     #plt.set_cmap('inferno')
-=======
-    plt.figure()
-    im = plt.pcolormesh(x_grid, y_grid, vals, cmap=cmap, norm=norm)
->>>>>>> e58b5498
     if kwargs['stream'] is not None:
         with warnings.catch_warnings():
             warnings.filterwarnings(
