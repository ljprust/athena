# Template for Athena++ Makefile
# The 'configure.py' python script uses this template to create the actual Makefile

# Files for conditional compilation

PROBLEM_FILE = @PROBLEM_FILE@
COORDINATES_FILE = @COORDINATES_FILE@
EOS_FILE = @EOS_FILE@
GENERAL_EOS_FILE = @GENERAL_EOS_FILE@
RSOLVER_FILE = @RSOLVER_FILE@
RSOLVER_DIR = @RSOLVER_DIR@
MPIFFT_FILE = @MPIFFT_FILE@
CHEMNET_FILE = @CHEMNET_FILE@
CHEMISTRY_FILE = @CHEMISTRY_FILE@
CHEM_ODE_SOLVER_FILE = @CHEM_ODE_SOLVER_FILE@
CHEMRADIATION_FILE = @CHEMRADIATION_FILE@

# General compiler specifications

CXX := @COMPILER_COMMAND@
CPPFLAGS := @PREPROCESSOR_FLAGS@
CXXFLAGS := @COMPILER_FLAGS@
LDFLAGS := @LINKER_FLAGS@
LDLIBS := @LIBRARY_FLAGS@
GCOV_CMD := @GCOV_COMMAND@

# for C compilation of mesaeos_lib object
LDLIBS_MESA := -L$(MESA_DIR)/lib -leos -lchem -linterp_2d -linterp_1d -lnum -lf2crlibm -lcrlibm -lmtx -lconst -lutils -lmesalapack -lmesablas # -openmp
LDLIBS_MESA += -lgfortran

# MESA flags for fortran build
mesa_flags := -Wno-uninitialized -fno-range-check -fmax-errors=12 \
	-fprotect-parens -fno-sign-zero -fbacktrace -ggdb -finit-real=snan \
	-fbounds-check -Wuninitialized -Warray-bounds \
	-ffixed-form -ffixed-line-length-132 -x f77-cpp-input

# Preliminary definitions

EXE_DIR := bin/
EXECUTABLE := $(EXE_DIR)athena
SRC_FILES := $(wildcard src/*.cpp) \
<<<<<<< HEAD
			 src/eos/general/mesaeos_lib.o \
       src/eos/general/$(GENERAL_EOS_FILE) \
       src/eos/$(EOS_FILE) \
       src/eos/eos_high_order.cpp \
       src/eos/eos_scalars.cpp \
=======
	     src/octree_mod_2d.o \
>>>>>>> d9a46319
	     $(wildcard src/bvals/*.cpp) \
	     $(wildcard src/bvals/cc/*.cpp) \
	     $(wildcard src/bvals/cc/fft_grav/*.cpp) \
	     $(wildcard src/bvals/cc/hydro/*.cpp) \
	     $(wildcard src/bvals/cc/mg/*.cpp) \
             $(wildcard src/bvals/cc/nr_radiation/*.cpp) \
	     $(wildcard src/bvals/fc/*.cpp) \
	     $(wildcard src/bvals/orbital/*.cpp) \
	     $(wildcard src/bvals/sixray/*.cpp) \
	     $(wildcard src/bvals/utils/*.cpp) \
	     $(wildcard src/coordinates/*.cpp) \
<<<<<<< HEAD
=======
	     src/eos/general/$(GENERAL_EOS_FILE) \
	     src/eos/$(EOS_FILE) \
	     src/eos/eos_high_order.cpp \
	     src/eos/eos_scalars.cpp \
	     $(wildcard $(CHEMISTRY_FILE)) \
	     $(CHEMNET_FILE) \
	     $(wildcard src/chemistry/$(CHEM_ODE_SOLVER_FILE)) \
	     $(wildcard src/chem_rad/*.cpp) \
	     $(wildcard src/chem_rad/integrators/$(CHEMRADIATION_FILE)) \
>>>>>>> d9a46319
	     $(wildcard src/fft/*.cpp) \
	     $(wildcard src/field/*.cpp) \
	     $(wildcard src/field/field_diffusion/*.cpp) \
	     $(wildcard src/gravity/*.cpp) \
	     $(wildcard src/hydro/*.cpp) \
	     $(wildcard src/hydro/srcterms/*.cpp) \
	     $(wildcard src/hydro/hydro_diffusion/*.cpp) \
             $(wildcard src/nr_radiation/*.cpp) \
             $(wildcard src/nr_radiation/integrators/*.cpp) \
             $(wildcard src/nr_radiation/integrators/srcterms/*.cpp) \
             $(wildcard src/nr_radiation/implicit/*.cpp) \
             $(wildcard src/cr/*.cpp) \
             $(wildcard src/cr/integrators/*.cpp) \
	     src/hydro/rsolvers/$(RSOLVER_DIR)$(RSOLVER_FILE) \
	     $(wildcard src/inputs/*.cpp) \
	     $(wildcard src/mesh/*.cpp) \
	     $(wildcard src/multigrid/*.cpp) \
	     $(wildcard src/orbital_advection/*.cpp) \
	     $(wildcard src/outputs/*.cpp) \
	     src/pgen/default_pgen.cpp \
	     src/pgen/$(PROBLEM_FILE) \
	     $(wildcard src/reconstruct/*.cpp) \
	     $(wildcard src/scalars/*.cpp) \
	     $(wildcard src/task_list/*.cpp) \
	     $(wildcard src/utils/*.cpp) \
	     $(wildcard src/units/*.cpp) \
	     $(MPIFFT_FILE)
# src/eos/$(EOS_FILE)

OBJ_DIR := obj/
OBJ_FILES := $(addprefix $(OBJ_DIR),$(notdir $(SRC_FILES:.cpp=.o)))
GCOV_FILES := $(notdir $(addsuffix .gcov,$(SRC_FILES)))
GCDA_FILES := $(wildcard $(OBJ_DIR)/*.gcda)
SRC_PREFIX := src/
SRC_DIRS := $(dir $(SRC_FILES))
VPATH := $(SRC_DIRS)

# Generally useful targets

.PHONY : all dirs clean

all : dirs $(EXECUTABLE)

objs : dirs $(OBJ_FILES)

dirs : $(EXE_DIR) $(OBJ_DIR)

# Placing gcov target in the Makefile in order to easily collect all SRC_FILES w/ correct paths

gcov : dirs $(GCOV_FILES)

# For debugging variables in Makefile, e.g. by "make print-GCOV_FILES"

print-%  : ; @echo $* = $($*)

$(EXE_DIR):
	mkdir -p $(EXE_DIR)

$(OBJ_DIR):
	mkdir -p $(OBJ_DIR)

# Link objects into executable

$(EXECUTABLE) : $(OBJ_FILES)
<<<<<<< HEAD
	$(CXX) $(CPPFLAGS) $(CXXFLAGS) -o $@ $(OBJ_FILES) $(LDFLAGS) $(LDLIBS) $(LDLIBS_MESA)

# Create MESA EOS object from wrapper

$(OBJ_DIR)mesaeos_lib.o : mesaeos_lib.f
	gfortran -c $(mesa_flags) -I$(MESA_DIR)/include src/eos/general/mesaeos_lib.f -J $(OBJ_DIR) -o $(OBJ_DIR)mesaeos_lib.o
=======
	$(CXX) $(CPPFLAGS) $(CXXFLAGS) -o $@ $(OBJ_FILES) $(LDFLAGS) $(LDLIBS) -lgfortran

# Create octree object from F90 file

$(OBJ_DIR)octree_mod_2d.o : octree_mod_2d.F90
	gfortran -x f95-cpp-input -c src/octree_mod_2d.F90 -J $(OBJ_DIR) -o $(OBJ_DIR)octree_mod_2d.o
>>>>>>> d9a46319

# Create objects from source files

$(OBJ_DIR)%.o : %.cpp
	$(CXX) $(CPPFLAGS) $(CXXFLAGS) -c $< -o $@

# Process .gcno and .gcda files from obj/ into .cpp.gcov files (and .hpp.gcov, .h.gcov) in root directory
# Rerun Gcov on all files if a single .gcda changes. Other options to consider: --preserve-paths -abcu
./%.cpp.gcov : %.cpp $(OBJ_DIR)/%.gcno $(GCDA_FILES)
	$(GCOV_CMD)  --relative-only --source-prefix=$(SRC_PREFIX) --object-directory=$(OBJ_DIR) $<

# Cleanup

clean :
	rm -rf $(OBJ_DIR)*
	rm -rf $(EXECUTABLE)
	rm -rf *.gcov<|MERGE_RESOLUTION|>--- conflicted
+++ resolved
@@ -39,15 +39,12 @@
 EXE_DIR := bin/
 EXECUTABLE := $(EXE_DIR)athena
 SRC_FILES := $(wildcard src/*.cpp) \
-<<<<<<< HEAD
-			 src/eos/general/mesaeos_lib.o \
-       src/eos/general/$(GENERAL_EOS_FILE) \
-       src/eos/$(EOS_FILE) \
-       src/eos/eos_high_order.cpp \
-       src/eos/eos_scalars.cpp \
-=======
+             src/eos/general/mesaeos_lib.o \
+             src/eos/general/$(GENERAL_EOS_FILE) \
+             src/eos/$(EOS_FILE) \
+             src/eos/eos_high_order.cpp \
+             src/eos/eos_scalars.cpp \
 	     src/octree_mod_2d.o \
->>>>>>> d9a46319
 	     $(wildcard src/bvals/*.cpp) \
 	     $(wildcard src/bvals/cc/*.cpp) \
 	     $(wildcard src/bvals/cc/fft_grav/*.cpp) \
@@ -59,8 +56,6 @@
 	     $(wildcard src/bvals/sixray/*.cpp) \
 	     $(wildcard src/bvals/utils/*.cpp) \
 	     $(wildcard src/coordinates/*.cpp) \
-<<<<<<< HEAD
-=======
 	     src/eos/general/$(GENERAL_EOS_FILE) \
 	     src/eos/$(EOS_FILE) \
 	     src/eos/eos_high_order.cpp \
@@ -70,7 +65,6 @@
 	     $(wildcard src/chemistry/$(CHEM_ODE_SOLVER_FILE)) \
 	     $(wildcard src/chem_rad/*.cpp) \
 	     $(wildcard src/chem_rad/integrators/$(CHEMRADIATION_FILE)) \
->>>>>>> d9a46319
 	     $(wildcard src/fft/*.cpp) \
 	     $(wildcard src/field/*.cpp) \
 	     $(wildcard src/field/field_diffusion/*.cpp) \
@@ -135,21 +129,17 @@
 # Link objects into executable
 
 $(EXECUTABLE) : $(OBJ_FILES)
-<<<<<<< HEAD
-	$(CXX) $(CPPFLAGS) $(CXXFLAGS) -o $@ $(OBJ_FILES) $(LDFLAGS) $(LDLIBS) $(LDLIBS_MESA)
+	$(CXX) $(CPPFLAGS) $(CXXFLAGS) -o $@ $(OBJ_FILES) $(LDFLAGS) $(LDLIBS) $(LDLIBS_MESA) -lgfortran
 
 # Create MESA EOS object from wrapper
 
 $(OBJ_DIR)mesaeos_lib.o : mesaeos_lib.f
 	gfortran -c $(mesa_flags) -I$(MESA_DIR)/include src/eos/general/mesaeos_lib.f -J $(OBJ_DIR) -o $(OBJ_DIR)mesaeos_lib.o
-=======
-	$(CXX) $(CPPFLAGS) $(CXXFLAGS) -o $@ $(OBJ_FILES) $(LDFLAGS) $(LDLIBS) -lgfortran
 
 # Create octree object from F90 file
 
 $(OBJ_DIR)octree_mod_2d.o : octree_mod_2d.F90
 	gfortran -x f95-cpp-input -c src/octree_mod_2d.F90 -J $(OBJ_DIR) -o $(OBJ_DIR)octree_mod_2d.o
->>>>>>> d9a46319
 
 # Create objects from source files
 
