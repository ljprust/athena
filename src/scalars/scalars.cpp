//========================================================================================
// Athena++ astrophysical MHD code
// Copyright(C) 2014 James M. Stone <jmstone@princeton.edu> and other code contributors
// Licensed under the 3-clause BSD License, see LICENSE file for details
//========================================================================================
//! \file scalars.cpp
//  \brief implementation of functions in class PassiveScalars

// C headers

// C++ headers
#include <algorithm>
#include <string>
#include <vector>

// Athena++ headers
#include "../athena.hpp"
#include "../athena_arrays.hpp"
#include "../coordinates/coordinates.hpp"
#include "../eos/eos.hpp"
#include "../mesh/mesh.hpp"
#include "../reconstruct/reconstruction.hpp"
#include "scalars.hpp"

// constructor, initializes data structures and parameters

PassiveScalars::PassiveScalars(MeshBlock *pmb, ParameterInput *pin)  :
    s(NSCALARS, pmb->ncells3, pmb->ncells2, pmb->ncells1),
    s_flux{ {NSCALARS, pmb->ncells3, pmb->ncells2, pmb->ncells1+1},
            {NSCALARS, pmb->ncells3, pmb->ncells2+1, pmb->ncells1,
             (pmb->pmy_mesh->f2_ ? AthenaArray<Real>::DataStatus::allocated :
              AthenaArray<Real>::DataStatus::empty)},
            {NSCALARS, pmb->ncells3+1, pmb->ncells2, pmb->ncells1,
             (pmb->pmy_mesh->f3_ ? AthenaArray<Real>::DataStatus::allocated :
              AthenaArray<Real>::DataStatus::empty)}
    },
    coarse_s_(NSCALARS, pmb->ncc3, pmb->ncc2, pmb->ncc1,
              (pmb->pmy_mesh->multilevel ? AthenaArray<Real>::DataStatus::allocated :
               AthenaArray<Real>::DataStatus::empty)),
    sbvar(pmb, &s, &coarse_s_, s_flux),
    pmy_block(pmb) {
  int ncells1 = pmb->ncells1, ncells2 = pmb->ncells2, ncells3 = pmb->ncells3;
  Mesh *pm = pmy_block->pmy_mesh;

  pmb->RegisterMeshBlockData(s);

  // Allocate optional passive scalar variable memory registers for time-integrator
  if (pmb->precon->xorder == 4) {
    // fourth-order cell-centered approximations
    s_cc.NewAthenaArray(NSCALARS, ncells3, ncells2, ncells1);
  }

<<<<<<< HEAD
  // allocate prolongation buffers
  if (pmy_block->pmy_mesh->multilevel) {
    int ncc1 = pmb->block_size.nx1/2 + 2*NGHOST;
    int ncc2 = 1;
    if (pmb->block_size.nx2 > 1) ncc2 = pmb->block_size.nx2/2 + 2*NGHOST;
    int ncc3 = 1;
    if (pmb->block_size.nx3 > 1) ncc3 = pmb->block_size.nx3/2 + 2*NGHOST;
    coarse_s_.NewAthenaArray(NSCALARS, ncc3, ncc2, ncc1);
    // "Enroll" in SMR/AMR by adding to vector of pointers in MeshRefinement class
=======
  // "Enroll" in SMR/AMR by adding to vector of pointers in MeshRefinement class
  if (pm->multilevel == true) {
>>>>>>> 7e90e93d
    pmy_block->pmr->AddToRefinement(&s, &coarse_s_);
  }

  // enroll CellCenteredBoundaryVariable object
  sbvar.bvar_index = pmb->pbval->bvars.size();
  pmb->pbval->bvars.push_back(&sbvar);
  pmb->pbval->bvars_main_int.push_back(&sbvar);

  // Allocate memory for scratch arrays
  dxw_.NewAthenaArray(ncells1);
  wl_.NewAthenaArray(NSCALARS, ncells1);
  wr_.NewAthenaArray(NSCALARS, ncells1);
  wlb_.NewAthenaArray(NSCALARS, ncells1);
  x1face_area_.NewAthenaArray(ncells1+1);
  if (pm->f2_) {
    x2face_area_.NewAthenaArray(ncells1);
    x2face_area_p1_.NewAthenaArray(ncells1);
  }
  if (pm->f3_) {
    x3face_area_.NewAthenaArray(ncells1);
    x3face_area_p1_.NewAthenaArray(ncells1);
  }
  cell_volume_.NewAthenaArray(ncells1);

  // fourth-order 4D scratch arrays
  wl3d_.NewAthenaArray(NSCALARS, ncells3, ncells2, ncells1);
  wr3d_.NewAthenaArray(NSCALARS, ncells3, ncells2, ncells1);
  scr1_nkji_.NewAthenaArray(NSCALARS, ncells3, ncells2, ncells1);
  laplacian_l_fc_.NewAthenaArray(ncells1);
  laplacian_r_fc_.NewAthenaArray(ncells1);
}<|MERGE_RESOLUTION|>--- conflicted
+++ resolved
@@ -50,20 +50,8 @@
     s_cc.NewAthenaArray(NSCALARS, ncells3, ncells2, ncells1);
   }
 
-<<<<<<< HEAD
-  // allocate prolongation buffers
-  if (pmy_block->pmy_mesh->multilevel) {
-    int ncc1 = pmb->block_size.nx1/2 + 2*NGHOST;
-    int ncc2 = 1;
-    if (pmb->block_size.nx2 > 1) ncc2 = pmb->block_size.nx2/2 + 2*NGHOST;
-    int ncc3 = 1;
-    if (pmb->block_size.nx3 > 1) ncc3 = pmb->block_size.nx3/2 + 2*NGHOST;
-    coarse_s_.NewAthenaArray(NSCALARS, ncc3, ncc2, ncc1);
-    // "Enroll" in SMR/AMR by adding to vector of pointers in MeshRefinement class
-=======
   // "Enroll" in SMR/AMR by adding to vector of pointers in MeshRefinement class
-  if (pm->multilevel == true) {
->>>>>>> 7e90e93d
+  if (pm->multilevel) {
     pmy_block->pmr->AddToRefinement(&s, &coarse_s_);
   }
 
