--- conflicted
+++ resolved
@@ -13,36 +13,20 @@
 // You should have received a copy of GNU GPL in the file LICENSE included in the code
 // distribution.  If not see <http://www.gnu.org/licenses/>.
 //======================================================================================
-<<<<<<< HEAD
-
-//======================================================================================
-//! \file MeshBlockTree.cpp
-=======
 //! \file meshblocktree.cpp
->>>>>>> af2958a8
 //  \brief implementation of functions in the MeshBlockTree class
 // MeshBlockTree stores the logical grid structure, and is used for neighbor searches,
 // assigning global IDs, etc.  Level is defined as "logical level", where the logical
 // root (single block) is 0; the physical root (user-specified root level) may be
-// different.
 //======================================================================================
 
-<<<<<<< HEAD
 
 #include "athena.hpp"
 #include "meshblocktree.hpp"
 #include "globals.hpp"
-=======
-// C++ headers
->>>>>>> af2958a8
 #include <iostream>
 #include <sstream>
 #include <stdexcept>
-
-// Athena++ classes headers
-#include "athena.hpp"
-#include "meshblocktree.hpp"
-#include "bvals/bvals.hpp"
 
 //--------------------------------------------------------------------------------------
 //! \fn MeshBlockTree::MeshBlockTree()
@@ -131,14 +115,12 @@
 
 //--------------------------------------------------------------------------------------
 //! \fn void MeshBlockTree::AddMeshBlock(MeshBlockTree& root, LogicalLocation rloc,
-//   int dim, int* mesh_bcs, long int rbx, long int rby, long int rbz, int rl, int &nnew)
+//   int dim, enum BoundaryFlag* mesh_bcs, long int rbx, long int rby, long int rbz,
+//   int rl, int &nnew)
 //  \brief add a MeshBlock to the tree, also creates neighboring blocks
 void MeshBlockTree::AddMeshBlock(MeshBlockTree& root, LogicalLocation rloc, int dim,
-<<<<<<< HEAD
-              int* mesh_bcs, long int rbx, long int rby, long int rbz, int rl, int &nnew)
-=======
-  enum BoundaryFlag* mesh_bcs, long int rbx, long int rby, long int rbz, int rl)
->>>>>>> af2958a8
+                                 enum BoundaryFlag* mesh_bcs, long int rbx, long int rby,
+                                 long int rbz, int rl, int &nnew)
 {
   int mx, my, mz;
   if(loc.level==rloc.level) // done
@@ -160,13 +142,8 @@
 //! \fn void MeshBlockTree::AddMeshBlockWithoutRefine(LogicalLocation rloc,
 //                          long int rbx, long int rby, long int rbz, int rl)
 //  \brief add a MeshBlock to the tree without refinement, used in restarting
-<<<<<<< HEAD
 void MeshBlockTree::AddMeshBlockWithoutRefine(LogicalLocation rloc,
                     long int rbx, long int rby, long int rbz, int rl)
-=======
-void MeshBlockTree::AddMeshBlockWithoutRefine(MeshBlockTree& root, LogicalLocation rloc,
-  int dim, enum BoundaryFlag* mesh_bcs, long int rbx, long int rby, long int rbz, int rl)
->>>>>>> af2958a8
 {
   int mx, my, mz;
   if(loc.level==rloc.level) // done
@@ -186,16 +163,12 @@
 
 
 //--------------------------------------------------------------------------------------
-//! \fn void MeshBlockTree::Refine(MeshBlockTree& root, int dim, int* mesh_bcs,
-//                          long int rbx, long int rby, long int rbz, int rl, int &nnew)
+//! \fn void MeshBlockTree::Refine(MeshBlockTree& root, int dim,
+//           enum BoundaryFlag* mesh_bcs, long int rbx, long int rby, long int rbz,
+//           int rl, int &nnew)
 //  \brief make finer leaves
-<<<<<<< HEAD
-void MeshBlockTree::Refine(MeshBlockTree& root, int dim, int* mesh_bcs,
+void MeshBlockTree::Refine(MeshBlockTree& root, int dim, enum BoundaryFlag* mesh_bcs,
                     long int rbx, long int rby, long int rbz, int rl, int &nnew)
-=======
-void MeshBlockTree::Refine(MeshBlockTree& root, int dim, enum BoundaryFlag* mesh_bcs,
-                       long int rbx, long int rby, long int rbz, int rl)
->>>>>>> af2958a8
 {
   if(flag==false) return;
   long int nx,ny,nz,nxmax,nymax,nzmax;
@@ -249,7 +222,7 @@
           if(mesh_bcs[OUTER_X1]!=PERIODIC_BNDRY) continue;
           else nloc.lx1=0;
         }
-        root.AddMeshBlock(root,nloc,dim,mesh_bcs,rbx,rby,rbz,rl,nnew);
+        root.AddMeshBlock(root,nloc,dim,mesh_bcs,rbx,rby,rbz,rl);
       }
     }
   }
@@ -261,10 +234,11 @@
 }
 
 //--------------------------------------------------------------------------------------
-//! \fn void MeshBlockTree::Derefine(MeshBlockTree& root, int dim, int* mesh_bcs,
-//                          long int rbx, long int rby, long int rbz, int rl, int &ndel)
+//! \fn void MeshBlockTree::Derefine(MeshBlockTree& root, int dim,
+//                                   enum BoundaryFlag* mesh_bcs, long int rbx,
+//                                   long int rby, long int rbz, int rl, int &ndel)
 //  \brief destroy leaves and make this block a leaf
-void MeshBlockTree::Derefine(MeshBlockTree& root, int dim, int* mesh_bcs,
+void MeshBlockTree::Derefine(MeshBlockTree& root, int dim, enum BoundaryFlag* mesh_bcs,
                     long int rbx, long int rby, long int rbz, int rl, int &ndel)
 {
   int ec=0;
@@ -374,17 +348,15 @@
 
 //--------------------------------------------------------------------------------------
 //! \fn MeshBlockTree* MeshBlockTree::FindNeighbor(LogicalLocation myloc, int ox1,
-//      int ox2, int ox3, int *bcs, long int rbx, long int rby, long int rbz, int rl)
+//                                    int ox2, int ox3, enum BoundaryFlag* bcs,
+//                                    long int rbx, long int rby, long int rbz, int rl)
 //  \brief find a neighboring block, called from the root of the tree
 //         If it is coarser or same level, return the pointer to that block.
 //         If it is a finer block, return the pointer to its parent.
 //         Note that this function must be called on a completed tree only
-MeshBlockTree* MeshBlockTree::FindNeighbor(LogicalLocation myloc, int ox1, int ox2, int ox3,
-<<<<<<< HEAD
-             int *bcs, long int rbx, long int rby, long int rbz, int rl, bool amrflag)
-=======
-  enum BoundaryFlag* bcs, long int rbx, long int rby, long int rbz, int rl)
->>>>>>> af2958a8
+MeshBlockTree* MeshBlockTree::FindNeighbor(LogicalLocation myloc, int ox1, int ox2,
+               int ox3, enum BoundaryFlag* bcs, long int rbx, long int rby, long int rbz,
+               int rl, bool amrflag)
 {
   std::stringstream msg;
   long int lx, ly, lz;
