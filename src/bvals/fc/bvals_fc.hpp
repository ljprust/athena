#ifndef BVALS_FC_BVALS_FC_HPP_
#define BVALS_FC_BVALS_FC_HPP_
//========================================================================================
// Athena++ astrophysical MHD code
// Copyright(C) 2014 James M. Stone <jmstone@princeton.edu> and other code contributors
// Licensed under the 3-clause BSD License, see LICENSE file for details
//========================================================================================
//! \file bvals_fc.hpp
//! \brief handle boundaries for any FaceField type variable that represents a physical
//!        quantity indexed along / located around face-centers of cells

// C headers

// C++ headers

// Athena++ classes headers
#include "../../athena.hpp"
#include "../../athena_arrays.hpp"
#include "../bvals.hpp"
#include "../bvals_interfaces.hpp"

// MPI headers
#ifdef MPI_PARALLEL
#include <mpi.h>
#endif

//----------------------------------------------------------------------------------------
//! \class FaceCenteredBoundaryVariable
//! \brief

class FaceCenteredBoundaryVariable : public BoundaryVariable {
 public:
  FaceCenteredBoundaryVariable(MeshBlock *pmb, FaceField *var, FaceField &coarse_buf,
                               EdgeField &var_flux);
  ~FaceCenteredBoundaryVariable();

  //! \note
  //! may want to rebind var_fc to b, b1, b2, etc. Hence ptr member, not reference
  FaceField *var_fc;

  //! \note
  //! unlke Hydro cons vs. prim, never need to rebind FaceCentered coarse_buf,
  //! so it can be a reference member:
  //! ---> must be initialized in initializer list; cannot pass nullptr
  FaceField &coarse_buf;
  AthenaArray<Real> &e1, &e2, &e3;  // same for EdgeField


  //! maximum number of reserved unique "physics ID" component of MPI tag bitfield
  //! \note
  //! must correspond to the # of "int *phys_id_" private members, below.
  //! Convert to array?
  static constexpr int max_phys_id = 5;

  //!@{
  //! BoundaryVariable:
  int ComputeVariableBufferSize(const NeighborIndexes& ni, int cng) override;
  int ComputeFluxCorrectionBufferSize(const NeighborIndexes& ni, int cng) override;
  //!@}

  //!@{
  //! BoundaryCommunication:
  void SetupPersistentMPI() override;
  void StartReceiving(BoundaryCommSubset phase) override;
  void ClearBoundary(BoundaryCommSubset phase) override;
  void StartReceivingShear(BoundaryCommSubset phase) override;
<<<<<<< HEAD
  void ComputeShear(const Real time) override;
  //!@}
=======
>>>>>>> 3106de62

  //!@{
  //! BoundaryBuffer:
  void ReceiveAndSetBoundariesWithWait() override;
  void SetBoundaries() override;
  void SendFluxCorrection() override;
  bool ReceiveFluxCorrection() override;
  //!@}

  //!@{
  //! Shearing box Field
  void SendShearingBoxBoundaryBuffers();
  bool ReceiveShearingBoxBoundaryBuffers();
<<<<<<< HEAD
  //!@}
=======
  void SetShearingBoxBoundaryBuffers();
>>>>>>> 3106de62

  //!@{
  //! Shearing box EMF
  void SendEMFShearingBoxBoundaryCorrection();
  bool ReceiveEMFShearingBoxBoundaryCorrection();
<<<<<<< HEAD
  void RemapEMFShearingBoxBoundary();
  //!@}
=======
  void SetEMFShearingBoxBoundaryCorrection();
>>>>>>> 3106de62

  //!@{
  //! BoundaryPhysics:
  void ReflectInnerX1(Real time, Real dt,
                      int il, int jl, int ju, int kl, int ku, int ngh) override;
  void ReflectOuterX1(Real time, Real dt,
                      int iu, int jl, int ju, int kl, int ku, int ngh) override;
  void ReflectInnerX2(Real time, Real dt,
                      int il, int iu, int jl, int kl, int ku, int ngh) override;
  void ReflectOuterX2(Real time, Real dt,
                      int il, int iu, int ju, int kl, int ku, int ngh) override;
  void ReflectInnerX3(Real time, Real dt,
                      int il, int iu, int jl, int ju, int kl, int ngh) override;
  void ReflectOuterX3(Real time, Real dt,
                      int il, int iu, int jl, int ju, int ku, int ngh) override;

  void OutflowInnerX1(Real time, Real dt,
                      int il, int jl, int ju, int kl, int ku, int ngh) override;
  void OutflowOuterX1(Real time, Real dt,
                      int iu, int jl, int ju, int kl, int ku, int ngh) override;
  void OutflowInnerX2(Real time, Real dt,
                      int il, int iu, int jl, int kl, int ku, int ngh) override;
  void OutflowOuterX2(Real time, Real dt,
                      int il, int iu, int ju, int kl, int ku, int ngh) override;
  void OutflowInnerX3(Real time, Real dt,
                      int il, int iu, int jl, int ju, int kl, int ngh) override;
  void OutflowOuterX3(Real time, Real dt,
                      int il, int iu, int jl, int ju, int ku, int ngh) override;

  void PolarWedgeInnerX2(Real time, Real dt,
                         int il, int iu, int jl, int kl, int ku, int ngh) override;
  void PolarWedgeOuterX2(Real time, Real dt,
                         int il, int iu, int ju, int kl, int ku, int ngh) override;
  //!@}

  //protected:

 private:
  BoundaryStatus *flux_north_flag_;
  BoundaryStatus *flux_south_flag_;
  Real **flux_north_send_, **flux_north_recv_;
  Real **flux_south_send_, **flux_south_recv_;

  const bool *flip_across_pole_;

  bool edge_flag_[12];
  int nedge_fine_[12];

  //! variable switch used in 2x functions, ReceiveFluxCorrection() and StartReceiving():
  //! ready to recv flux from same level and apply correction?
  //! false= 2nd pass for fine lvl
  bool recv_flx_same_lvl_;

#ifdef MPI_PARALLEL
  int fc_phys_id_, fc_flx_phys_id_, fc_flx_pole_phys_id_;
  MPI_Request *req_flux_north_send_, *req_flux_north_recv_;
  MPI_Request *req_flux_south_send_, *req_flux_south_recv_;
#endif

  //!@{
  //! BoundaryBuffer:
  int LoadBoundaryBufferSameLevel(Real *buf, const NeighborBlock& nb) override;
  void SetBoundarySameLevel(Real *buf, const NeighborBlock& nb) override;
  int LoadBoundaryBufferToCoarser(Real *buf, const NeighborBlock& nb) override;
  int LoadBoundaryBufferToFiner(Real *buf, const NeighborBlock& nb) override;
  void SetBoundaryFromCoarser(Real *buf, const NeighborBlock& nb) override;
  void SetBoundaryFromFiner(Real *buf, const NeighborBlock& nb) override;
  void PolarBoundarySingleAzimuthalBlock() override;
  //!@}

  // Face-centered/Field/EMF unique class methods:

  //! called in SetBoundaries() and ReceiveAndSetBoundariesWithWait()
  void PolarFieldBoundaryAverage();

  // all 3x only called in SendFluxCorrection():
  int LoadFluxBoundaryBufferSameLevel(Real *buf, const NeighborBlock& nb);
  int LoadFluxBoundaryBufferToCoarser(Real *buf, const NeighborBlock& nb);
  int LoadFluxBoundaryBufferToPolar(Real *buf, const SimpleNeighborBlock &nb,
                                    bool is_north);

  // all 7x only called in ReceiveFluxCorrection():
  void SetFluxBoundarySameLevel(Real *buf, const NeighborBlock& nb);
  void SetFluxBoundaryFromFiner(Real *buf, const NeighborBlock& nb);
  void SetFluxBoundaryFromPolar(Real **buf_list, int num_bufs, bool is_north);

  void ClearCoarseFluxBoundary();
  void AverageFluxBoundary();  //!> average flux from fine and equal lvls
  void PolarFluxBoundarySingleAzimuthalBlock();
  void CountFineEdges();   //!> called in SetupPersistentMPI()

  void CopyPolarBufferSameProcess(const SimpleNeighborBlock& nb, int ssize,
                                  int polar_block_index, bool is_north);
  AthenaArray<Real> pbuf;
  int xorder_, xgh_;
  // Shearing box Field
  FaceField shear_fc_[2];
  int shear_send_count_fc_[2][4], shear_recv_count_fc_[2][4];

#ifdef MPI_PARALLEL
  int shear_fc_phys_id_;
#endif

  void LoadShearingBoxBoundarySameLevel(FaceField &src, Real *buf, int nb);
  void SetShearingBoxBoundarySameLevel(FaceField &dst, Real *buf, const int nb);

  //!@{
  //! Shearing box EMF correction
  EdgeField shear_var_emf_[2];
  EdgeField shear_map_emf_[2];
  int shear_send_count_emf_[2][3], shear_recv_count_emf_[2][3];
#ifdef MPI_PARALLEL
  int shear_emf_phys_id_;
#endif
  //!@}

  void LoadEMFShearingBoxBoundarySameLevel(EdgeField &src, Real *buf, const int nb);
  void SetEMFShearingBoxBoundarySameLevel(EdgeField &dst, Real *buf, const int nb);
  void ClearEMFShearing(EdgeField &work);
};

#endif // BVALS_FC_BVALS_FC_HPP_<|MERGE_RESOLUTION|>--- conflicted
+++ resolved
@@ -64,11 +64,7 @@
   void StartReceiving(BoundaryCommSubset phase) override;
   void ClearBoundary(BoundaryCommSubset phase) override;
   void StartReceivingShear(BoundaryCommSubset phase) override;
-<<<<<<< HEAD
-  void ComputeShear(const Real time) override;
-  //!@}
-=======
->>>>>>> 3106de62
+  //!@}
 
   //!@{
   //! BoundaryBuffer:
@@ -82,22 +78,15 @@
   //! Shearing box Field
   void SendShearingBoxBoundaryBuffers();
   bool ReceiveShearingBoxBoundaryBuffers();
-<<<<<<< HEAD
-  //!@}
-=======
   void SetShearingBoxBoundaryBuffers();
->>>>>>> 3106de62
+  //!@}
 
   //!@{
   //! Shearing box EMF
   void SendEMFShearingBoxBoundaryCorrection();
   bool ReceiveEMFShearingBoxBoundaryCorrection();
-<<<<<<< HEAD
-  void RemapEMFShearingBoxBoundary();
-  //!@}
-=======
   void SetEMFShearingBoxBoundaryCorrection();
->>>>>>> 3106de62
+  //!@}
 
   //!@{
   //! BoundaryPhysics:
