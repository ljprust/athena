//========================================================================================
// Athena++ astrophysical MHD code
// Copyright(C) 2014 James M. Stone <jmstone@princeton.edu> and other code contributors
// Licensed under the 3-clause BSD License, see LICENSE file for details
//========================================================================================
//! \file ppm.cpp
//  \brief piecewise parabolic reconstruction with modified McCorquodale/Colella limiter
//         for a Cartesian-like coordinate with uniform spacing, Mignone modified original
//         PPM limiter for nonuniform and/or curvilinear coordinate.
//
// REFERENCES:
// (CW) P. Colella & P. Woodward, "The Piecewise Parabolic Method (PPM) for Gas-Dynamical
// Simulations", JCP, 54, 174 (1984)
//
// (CS) P. Colella & M. Sekora, "A limiter for PPM that preserves accuracy at smooth
// extrema", JCP, 227, 7069 (2008)
//
// (MC) P. McCorquodale & P. Colella,  "A high-order finite-volume method for conservation
// laws on locally refined grids", CAMCoS, 6, 1 (2011)
//
// (CD) P. Colella, M.R. Dorr, J. Hittinger, D. Martin, "High-order, finite-volume methods
// in mapped coordinates", JCP, 230, 2952 (2011)
//
// (Mignone) A. Mignone, "High-order conservative reconstruction schemes for finite volume
// methods in cylindrical and spherical coordinates", JCP, 270, 784 (2014)
//========================================================================================

// C headers

// C++ headers
#include <algorithm>    // max()

// Athena++ headers
#include "../athena.hpp"
#include "../athena_arrays.hpp"
#include "../coordinates/coordinates.hpp"
#include "../eos/eos.hpp"
#include "reconstruction.hpp"

//----------------------------------------------------------------------------------------
//! \fn Reconstruction::PiecewiseParabolicX1()
//  \brief Returns L/R interface values in X1-dir constructed using fourth-order PPM and
//         Colella-Sekora or Mignone limiting over [kl,ku][jl,ju][il,iu]

void Reconstruction::PiecewiseParabolicX1(
    const int k, const int j, const int il, const int iu,
    const AthenaArray<Real> &w, const AthenaArray<Real> &bcc,
    AthenaArray<Real> &wl, AthenaArray<Real> &wr) {
  // CS08 constant used in second derivative limiter, >1 , independent of h
  const Real C2 = 1.25;

  // set work arrays used for primitive/characterstic cell-averages to scratch
  AthenaArray<Real> &bx = scr01_i_, &wc = scr1_ni_, &q_im2 = scr2_ni_, &q_im1 = scr3_ni_,
                     &q = scr4_ni_, &q_ip1 = scr5_ni_, &q_ip2 = scr6_ni_,
                &qr_imh = scr7_ni_, &ql_iph = scr8_ni_;

  // set work PPM work arrays to shallow copies of scratch arrays:
  AthenaArray<Real> &dd = scr02_i_, &dd_im1 = scr03_i_, &dd_ip1 = scr04_i_,
                   &dph = scr05_i_, &dph_ip1 = scr06_i_;

  AthenaArray<Real> &d2qc_im1 = scr07_i_, &d2qc = scr08_i_, &d2qc_ip1 = scr09_i_,
                        &d2qf = scr10_i_;

  AthenaArray<Real> &qplus = scr11_i_, &qminus = scr12_i_, &dqf_plus = scr13_i_,
                &dqf_minus = scr14_i_;

  // cache the x1-sliced primitive states for eigensystem calculation
  for (int n=0; n<NHYDRO; ++n) {
#pragma omp simd
    for (int i=il; i<=iu; ++i) {
      wc(n,i) = w(n,k,j,i);
      q    (n,i) = w(n,k,j,i  );
      q_im2(n,i) = w(n,k,j,i-2);
      q_im1(n,i) = w(n,k,j,i-1);
      q_ip1(n,i) = w(n,k,j,i+1);
      q_ip2(n,i) = w(n,k,j,i+2);
    }
  }
  if (MAGNETIC_FIELDS_ENABLED) {
#pragma omp simd
    for (int i=il; i<=iu; ++i) {
      bx(i) = bcc(IB1,k,j,i);

      wc(IBY,i) = bcc(IB2,k,j,i);
      q    (IBY,i) = bcc(IB2,k,j,i  );
      q_im2(IBY,i) = bcc(IB2,k,j,i-2);
      q_im1(IBY,i) = bcc(IB2,k,j,i-1);
      q_ip1(IBY,i) = bcc(IB2,k,j,i+1);
      q_ip2(IBY,i) = bcc(IB2,k,j,i+2);

      wc(IBZ,i) = bcc(IB3,k,j,i);
      q    (IBZ,i) = bcc(IB3,k,j,i  );
      q_im2(IBZ,i) = bcc(IB3,k,j,i-2);
      q_im1(IBZ,i) = bcc(IB3,k,j,i-1);
      q_ip1(IBZ,i) = bcc(IB3,k,j,i+1);
      q_ip2(IBZ,i) = bcc(IB3,k,j,i+2);
    }
  }

  // Project cell-averages to characteristic variables, if necessary
  // Note order of characteristic fields in output vect corresponds to (IVX,IVY,IVZ)
  if (characteristic_projection) {
    LeftEigenmatrixDotVector(IVX, il, iu, bx, wc, q_im2);
    LeftEigenmatrixDotVector(IVX, il, iu, bx, wc, q_im1);
    LeftEigenmatrixDotVector(IVX, il, iu, bx, wc, q);
    LeftEigenmatrixDotVector(IVX, il, iu, bx, wc, q_ip1);
    LeftEigenmatrixDotVector(IVX, il, iu, bx, wc, q_ip2);
  }

  //--- Step 1. --------------------------------------------------------------------------
  // Reconstruct interface averages <a>_{i-1/2} and <a>_{i+1/2}
  for (int n=0; n<NWAVE; ++n) {
    // Compute average slope in i-1, i, i+1 zones
#pragma omp simd simdlen(SIMD_WIDTH)
    for (int i=il; i<=iu; ++i) {
      // nonuniform or uniform Cartesian-like coord reconstruction from volume averages:
      if (!curvilinear[X1DIR]) {
        Real qa = (q(n,i) - q_im1(n,i));
        Real qb = (q_ip1(n,i) - q(n,i));
        dd_im1(i) = c1i(i-1)*qa + c2i(i-1)*(q_im1(n,i) - q_im2(n,i));
        dd    (i) = c1i(i  )*qb + c2i(i  )*qa;
        dd_ip1(i) = c1i(i+1)*(q_ip2(n,i) - q_ip1(n,i)) + c2i(i+1)*qb;

        // Approximate interface average at i-1/2 and i+1/2 using PPM (CW eq 1.6)
        // KGF: group the biased stencil quantities to preserve FP symmetry
        dph(i) = (c3i(i)*q_im1(n,i) + c4i(i)*q(n,i)) +
                (c5i(i)*dd_im1(i) + c6i(i)*dd(i));
        dph_ip1(i) = (c3i(i+1)*q(n,i) + c4i(i+1)*q_ip1(n,i)) +
                    (c5i(i+1)*dd(i) + c6i(i+1)*dd_ip1(i) );
      } else { // radial coordinate
        dph(i) = c1i(i)*q_im2(n,i) + c2i(i)*q_im1(n,i) + c3i(i)*q(n,i)
                 + c4i(i)*q_ip1(n,i);
        dph_ip1(i) = c1i(i+1)*q_im1(n,i) + c2i(i+1)*q(n,i) + c3i(i+1)*q_ip1(n,i)
                     + c4i(i+1)*q_ip2(n,i);
      }
    }

    //--- Step 2a. -----------------------------------------------------------------------
    // Uniform Cartesian-like coordinate: limit interpolated interface states (CD 4.3.1)
    if (uniform[X1DIR] && !curvilinear[X1DIR]) {
      // approximate second derivative at interfaces for smooth extrema preservation
#pragma omp simd simdlen(SIMD_WIDTH)
      for (int i=il; i<=iu+1; ++i) {
        // KGF: add the off-centered quantities first to preserve FP symmetry
        d2qc_im1(i) = q_im2(n,i) + q    (n,i) - 2.0*q_im1(n,i);
        d2qc    (i) = q_im1(n,i) + q_ip1(n,i) - 2.0*q    (n,i); // (CD eq 85a) (no 1/2)
        d2qc_ip1(i) = q    (n,i) + q_ip2(n,i) - 2.0*q_ip1(n,i);
      }

      // i-1/2
#pragma omp simd simdlen(SIMD_WIDTH)
      for (int i=il; i<=(iu+1); ++i) {
        Real qa_tmp = dph(i) - q_im1(n,i); // (CD eq 84a)
        Real qb_tmp = q(n,i) - dph(i);     // (CD eq 84b)
        // KGF: add the off-centered quantities first to preserve FP symmetry
        Real qa = 3.0*(q_im1(n,i) + q(n,i)  - 2.0*dph(i));  // (CD eq 85b)
        Real qb = d2qc_im1(i);    // (CD eq 85a) (no 1/2)
        Real qc = d2qc(i);   // (CD eq 85c) (no 1/2)
        Real qd = 0.0;
        if (SIGN(qa) == SIGN(qb) && SIGN(qa) == SIGN(qc)) {
          qd = SIGN(qa)* std::min(C2*std::abs(qb),
                                  std::min(C2*std::abs(qc), std::abs(qa)));
        }
        Real dph_tmp = 0.5*(q_im1(n,i) + q(n,i)) - qd/6.0;
        if (qa_tmp*qb_tmp < 0.0) { // Local extrema detected at i-1/2 face
          dph(i) = dph_tmp;
        }
      }

      // i+1/2
#pragma omp simd simdlen(SIMD_WIDTH)
      for (int i=il; i<=(iu+1); ++i) {
        Real qa_tmp = dph_ip1(i) - q(n,i);       // (CD eq 84a)
        Real qb_tmp = q_ip1(n,i) - dph_ip1(i);   // (CD eq 84b)
        // KGF: add the off-centered quantities first to preserve FP symmetry
        Real qa = 3.0*(q(n,i) + q_ip1(n,i) - 2.0*dph_ip1(i));  // (CD eq 85b)
        Real qb = d2qc(i);            // (CD eq 85a) (no 1/2)
        Real qc = d2qc_ip1(i);   // (CD eq 85c) (no 1/2)
        Real qd = 0.0;
        if (SIGN(qa) == SIGN(qb) && SIGN(qa) == SIGN(qc)) {
          qd = SIGN(qa)* std::min(C2*std::abs(qb),
                                  std::min(C2*std::abs(qc), std::abs(qa)));
        }
        Real dphip1_tmp = 0.5*(q(n,i) + q_ip1(n,i)) - qd/6.0;
        if (qa_tmp*qb_tmp < 0.0) { // Local extrema detected at i+1/2 face
          dph_ip1(i) = dphip1_tmp;
        }
      }

#pragma omp simd
      for (int i=il; i<=iu; ++i) {
        // KGF: add the off-centered quantities first to preserve FP symmetry
        d2qf(i) = 6.0*(dph(i) + dph_ip1(i) - 2.0*q(n,i)); // a6 coefficient * -2
      }

      //--- Step 2b. ---------------------------------------------------------------------
      // Nonuniform and/or curvilinear coordinate: apply strict monotonicity constraints
      // (Mignone eq 45)
    } else {
#pragma omp simd
      for (int i=il; i<=iu; ++i) {
        dph    (i) = std::min(dph    (i), std::max(q(n,i),q_im1(n,i)));
        dph_ip1(i) = std::min(dph_ip1(i), std::max(q(n,i),q_ip1(n,i)));

        dph    (i) = std::max(dph    (i), std::min(q(n,i),q_im1(n,i)));
        dph_ip1(i) = std::max(dph_ip1(i), std::min(q(n,i),q_ip1(n,i)));
      }
    }

    // Cache Riemann states for both non-/uniform limiters
#pragma omp simd
    for (int i=il; i<=iu; ++i) {
      qminus(i) = dph(i  );
      qplus(i) =  dph_ip1(i );
    }

    //--- Step 3. ------------------------------------------------------------------------
    // Compute cell-centered difference stencils (MC section 2.4.1)
#pragma omp simd
    for (int i=il; i<=iu; ++i) {
      dqf_minus(i) = q(n,i) - qminus(i); // (CS eq 25)
      dqf_plus(i)  = qplus(i) - q(n,i);
    }

    //--- Step 4a. -----------------------------------------------------------------------
    // For uniform Cartesian-like coordinate: apply CS limiters to parabolic interpolant
    if (uniform[X1DIR]) {
#pragma omp simd simdlen(SIMD_WIDTH)
      for (int i=il; i<=iu; ++i) {
        Real qa_tmp = dqf_minus(i)*dqf_plus(i);
        Real qb_tmp = (q_ip1(n,i) - q(n,i))*(q(n,i) - q_im1(n,i));

        Real qa = d2qc_im1(i);
        Real qb = d2qc(i);
        Real qc = d2qc_ip1(i);
        Real qd = d2qf(i);
        Real qe = 0.0;
        if (SIGN(qa) == SIGN(qb) && SIGN(qa) == SIGN(qc) && SIGN(qa) == SIGN(qd)) {
          // Extrema is smooth
          qe = SIGN(qd)* std::min(std::min(C2*std::abs(qa), C2*std::abs(qb)),
                                  std::min(C2*std::abs(qc),
                                           std::abs(qd))); // (CS eq 22)
        }

        // Check if 2nd derivative is close to roundoff error
        qa = std::max(std::abs(q_im1(n,i)), std::abs(q_im2(n,i)));
        qb = std::max(std::max(std::abs(q(n,i)), std::abs(q_ip1(n,i))),
                      std::abs(q_ip2(n,i)));

        Real rho = 0.0;
        if (std::abs(qd) > (1.0e-12)*std::max(qa,qb)) {
          // Limiter is not sensitive to roundoff. Use limited ratio (MC eq 27)
          rho = qe/qd;
        }

        Real tmp_m = q(n,i) - rho*dqf_minus(i);
        Real tmp_p = q(n,i) + rho*dqf_plus(i);
        Real tmp2_m = q(n,i) - 2.0*dqf_plus(i);
        Real tmp2_p = q(n,i) + 2.0*dqf_minus(i);

        // Check for local extrema
        if ((qa_tmp <= 0.0 || qb_tmp <= 0.0)) {
          // Check if relative change in limited 2nd deriv is > roundoff
          if (rho <= (1.0 - (1.0e-12))) {
            // Limit smooth extrema
            qminus(i) = tmp_m;// (CS eq 23)
            qplus(i) = tmp_p;
          }
          // No extrema detected
        } else {
          // Overshoot i-1/2,R / i,(-) state
          if (std::abs(dqf_minus(i)) >= 2.0*std::abs(dqf_plus(i))) {
            qminus(i) = tmp2_m;
          }
          // Overshoot i+1/2,L / i,(+) state
          if (std::abs(dqf_plus(i)) >= 2.0*std::abs(dqf_minus(i))) {
            qplus(i) = tmp2_p;
          }
        }
      }

      //--- Step 4b. ---------------------------------------------------------------------
      // Nonuniform and/or curvilinear coordinate: apply Mignone limiters to parabolic
      // interpolant. Note, the Mignone limiter does not check for cell-averaged extrema:
    } else {
      for (int i=il; i<=iu; ++i) {
        Real qa = dqf_minus(i)*dqf_plus(i);
        if (qa <= 0.0) { // Local extrema detected
          qminus(i) = q(n,i);
          qplus(i) = q(n,i);
        } else { // No extrema detected
          // Overshoot i-1/2,R / i,(-) state
          if (std::abs(dqf_minus(i)) >= hplus_ratio_i(i)*std::abs(dqf_plus(i))) {
            qminus(i) = q(n,i) - hplus_ratio_i(i)*dqf_plus(i);
          }
          // Overshoot i+1/2,L / i,(+) state
          if (std::abs(dqf_plus(i)) >= hminus_ratio_i(i)*std::abs(dqf_minus(i))) {
            qplus(i) = q(n,i) + hminus_ratio_i(i)*dqf_minus(i);
          }
        }
      }
    }
    //--- Step 5. ------------------------------------------------------------------------
    // Convert limited cell-centered values to interface-centered L/R Riemann states
    // both L/R values defined over [il,iu]
#pragma omp simd
    for (int i=il; i<=iu; ++i) {
      ql_iph(n,i ) = qplus(i);
      qr_imh(n,i ) = qminus(i);
    }
  } // end char PPM loop over NWAVE

  // Project limited slope back to primitive variables, if necessary
  if (characteristic_projection) {
    RightEigenmatrixDotVector(IVX, il, iu, bx, wc, ql_iph);
    RightEigenmatrixDotVector(IVX, il, iu, bx, wc, qr_imh);
  }

  // compute ql_(i+1/2) and qr_(i-1/2)
  for (int n=0; n<NWAVE; ++n) {
#pragma omp simd
    for (int i=il; i<=iu; ++i) {
      wl(n,i+1) = ql_iph(n,i);
      wr(n,i  ) = qr_imh(n,i);
    }
  }
#pragma omp simd
  for (int i=il; i<=iu; ++i) {
    // Reapply EOS floors to both L/R reconstructed primitive states
    // TODO(felker): check that fused loop with NWAVE redundant application is slower
    pmy_block_->peos->ApplyPrimitiveFloors(wl, k, j, i+1);
    pmy_block_->peos->ApplyPrimitiveFloors(wr, k, j, i);
  }
  return;
}

//-------------------------------------------------------------------------------------
//! \fn Reconstruction::PiecewiseParabolicX2()
//  \brief Returns L/R interface values in X2-dir constructed using fourth-order PPM and
//         Colella-Sekora or Mignone limiting over [kl,ku][jl,ju][il,iu]

void Reconstruction::PiecewiseParabolicX2(
    const int k, const int j, const int il, const int iu,
    const AthenaArray<Real> &w, const AthenaArray<Real> &bcc,
    AthenaArray<Real> &wl, AthenaArray<Real> &wr) {
  // CS08 constant used in second derivative limiter, >1 , independent of h
  const Real C2 = 1.25;

  // set work arrays used for primitive/characterstic cell-averages to scratch
  AthenaArray<Real> &bx = scr01_i_, &wc = scr1_ni_, &q_jm2 = scr2_ni_, &q_jm1 = scr3_ni_,
                     &q = scr4_ni_, &q_jp1 = scr5_ni_, &q_jp2 = scr6_ni_,
                &qr_jmh = scr7_ni_, &ql_jph = scr8_ni_;

  // set work PPM work arrays to shallow copies of scratch arrays:
  AthenaArray<Real> &dd = scr02_i_, &dd_jm1 = scr03_i_, &dd_jp1 = scr04_i_,
                   &dph = scr05_i_, &dph_jp1 = scr06_i_;

  AthenaArray<Real> &d2qc_jm1 = scr07_i_, &d2qc = scr08_i_, &d2qc_jp1 = scr09_i_,
                        &d2qf = scr10_i_;

  AthenaArray<Real> &qplus = scr11_i_, &qminus = scr12_i_, &dqf_plus = scr13_i_,
                &dqf_minus = scr14_i_;

  // cache the x1-sliced primitive states for eigensystem calculation
  for (int n=0; n<NHYDRO; ++n) {
#pragma omp simd
    for (int i=il; i<=iu; ++i) {
      wc(n,i) = w(n,k,j,i);
      q    (n,i) = w(n,k,j  ,i);
      q_jm2(n,i) = w(n,k,j-2,i);
      q_jm1(n,i) = w(n,k,j-1,i);
      q_jp1(n,i) = w(n,k,j+1,i);
      q_jp2(n,i) = w(n,k,j+2,i);
    }
  }
  if (MAGNETIC_FIELDS_ENABLED) {
#pragma omp simd
    for (int i=il; i<=iu; ++i) {
      bx(i) = bcc(IB2,k,j,i);

      wc(IBY,i) = bcc(IB3,k,j,i);
      q    (IBY,i) = bcc(IB3,k,j  ,i);
      q_jm2(IBY,i) = bcc(IB3,k,j-2,i);
      q_jm1(IBY,i) = bcc(IB3,k,j-1,i);
      q_jp1(IBY,i) = bcc(IB3,k,j+1,i);
      q_jp2(IBY,i) = bcc(IB3,k,j+2,i);

      wc(IBZ,i) = bcc(IB1,k,j,i);
      q    (IBZ,i) = bcc(IB1,k,j  ,i);
      q_jm2(IBZ,i) = bcc(IB1,k,j-2,i);
      q_jm1(IBZ,i) = bcc(IB1,k,j-1,i);
      q_jp1(IBZ,i) = bcc(IB1,k,j+1,i);
      q_jp2(IBZ,i) = bcc(IB1,k,j+2,i);
    }
  }

  // Project cell-averages to characteristic variables, if necessary
  // Note order of characteristic fields in output vect corresponds to (IVY,IVZ,IVX)
  if (characteristic_projection) {
    LeftEigenmatrixDotVector(IVY, il, iu, bx, wc, q_jm2);
    LeftEigenmatrixDotVector(IVY, il, iu, bx, wc, q_jm1);
    LeftEigenmatrixDotVector(IVY, il, iu, bx, wc, q);
    LeftEigenmatrixDotVector(IVY, il, iu, bx, wc, q_jp1);
    LeftEigenmatrixDotVector(IVY, il, iu, bx, wc, q_jp2);
  }

  //--- Step 1. ------------------------------------------------------------------------
  // Reconstruct interface averages <a>_{j-1/2} and <a>_{j+1/2}
  for (int n=0; n<NWAVE; ++n) {
    // Compute average slope in j-1, j, j+1 zones
#pragma omp simd simdlen(SIMD_WIDTH)
    for (int i=il; i<=iu; ++i) {
      // nonuniform or uniform Cartesian-like coord reconstruction from volume averages:
      if (!curvilinear[X2DIR]) {
        Real qa = (q(n,i) - q_jm1(n,i));
        Real qb = (q_jp1(n,i) - q(n,i));
        dd_jm1(i) = c1j(j-1)*qa + c2j(j-1)*(q_jm1(n,i) - q_jm2(n,i));
        dd    (i) = c1j(j  )*qb + c2j(j  )*qa;
        dd_jp1(i) = c1j(j+1)*(q_jp2(n,i) - q_jp1(n,i)) + c2j(j+1)*qb;

        // Approximate interface average at j-1/2 and j+1/2 using PPM (CW eq 1.6)
        // KGF: group the biased stencil quantities to preserve FP symmetry
        dph(i) = (c3j(j)*q_jm1(n,i) + c4j(j)*q(n,i)) +
                 (c5j(j)*dd_jm1(i) + c6j(j)*dd(i));
        dph_jp1(i) = (c3j(j+1)*q(n,i) + c4j(j+1)*q_jp1(n,i)) +
                     (c5j(j+1)*dd(i) + c6j(j+1)*dd_jp1(i));
      } else { // spherical-polar coordinates meridional x2 direction:
        // TODO(felker): implement weight calculation in reconstruction.cpp
        dph(i) = c1j(j)*q_jm2(n,i) + c2j(j)*q_jm1(n,i) + c3j(j)*q(n,i)
                 + c4j(j)*q_jp1(n,i);
        dph_jp1(i) = c1j(j+1)*q_jm1(n,i) + c2j(j+1)*q(n,i) + c3j(j+1)*q_jp1(n,i)
                     + c4j(j+1)*q_jp2(n,i);
      }
    }

    //--- Step 2a. ---------------------------------------------------------------------
    // Uniform Cartesian-like coordinate: limit interpolated interface states (CD 4.3.1)
    if (uniform[X2DIR] && !curvilinear[X2DIR]) {
      // approximate second derivative at interfaces for smooth extrema preservation
#pragma omp simd simdlen(SIMD_WIDTH)
      for (int i=il; i<=iu; ++i) {
        // KGF: add the off-centered quantities first to preserve FP symmetry
        d2qc_jm1(i) = q_jm2(n,i) + q    (n,i) - 2.0*q_jm1(n,i);
        d2qc    (i) = q_jm1(n,i) + q_jp1(n,i) - 2.0*q    (n,i); // (CD eq 85a) (no 1/2)
        d2qc_jp1(i) = q    (n,i) + q_jp2(n,i) - 2.0*q_jp1(n,i);
      }

      // j-1/2
#pragma omp simd simdlen(SIMD_WIDTH)
      for (int i=il; i<=iu; ++i) {
        Real qa_tmp = dph(i) - q_jm1(n,i); // (CD eq 84a)
        Real qb_tmp = q(n,i) - dph(i);     // (CD eq 84b)
        // KGF: add the off-centered quantities first to preserve FP symmetry
        Real qa = 3.0*(q_jm1(n,i) + q(n,i) - 2.0*dph(i));  // (CD eq 85b)
        Real qb = d2qc_jm1(i);    // (CD eq 85a) (no 1/2)
        Real qc = d2qc(i);   // (CD eq 85c) (no 1/2)
        Real qd = 0.0;
        if (SIGN(qa) == SIGN(qb) && SIGN(qa) == SIGN(qc)) {
          qd = SIGN(qa)* std::min(C2*std::abs(qb),
                                  std::min(C2*std::abs(qc), std::abs(qa)));
        }
        Real dph_tmp = 0.5*(q_jm1(n,i) + q(n,i)) - qd/6.0;
        if (qa_tmp*qb_tmp < 0.0) { //Local extrema detected at j-1/2 face
          dph(i) = dph_tmp;
        }
      }
      // j+1/2
#pragma omp simd simdlen(SIMD_WIDTH)
      for (int i=il; i<=iu; ++i) {
        Real qa_tmp = dph_jp1(i) - q(n,i);       // (CD eq 84a)
        Real qb_tmp = q_jp1(n,i) - dph_jp1(i);   // (CD eq 84b)
        // KGF: add the off-centered quantities first to preserve FP symmetry
        Real qa = 3.0*(q(n,i) + q_jp1(n,i)  - 2.0*dph_jp1(i));  // (CD eq 85b)
        Real qb = d2qc(i);            // (CD eq 85a) (no 1/2)
        Real qc = d2qc_jp1(i);   // (CD eq 85c) (no 1/2)
        Real qd = 0.0;
        if (SIGN(qa) == SIGN(qb) && SIGN(qa) == SIGN(qc)) {
          qd = SIGN(qa)* std::min(C2*std::abs(qb),
                                  std::min(C2*std::abs(qc), std::abs(qa)));
        }
        Real dphjp1_tmp = 0.5*(q(n,i) + q_jp1(n,i)) - qd/6.0;
        if (qa_tmp*qb_tmp < 0.0) { // Local extrema detected at j+1/2 face
          dph_jp1(i) = dphjp1_tmp;
        }
      }

#pragma omp simd
      for (int i=il; i<=iu; ++i) {
        // KGF: add the off-centered quantities first to preserve FP symmetry
        d2qf(i) = 6.0*(dph(i) + dph_jp1(i) - 2.0*q(n,i)); // a6 coefficient * -2
      }

      //--- Step 2b. -------------------------------------------------------------------
      // Nonuniform and/or curvilinear coordinate: apply strict monotonicity constraints
      // (Mignone eq 45)
    } else {
#pragma omp simd
      for (int i=il; i<=iu; ++i) {
        dph    (i) = std::min(dph    (i), std::max(q(n,i),q_jm1(n,i)));
        dph_jp1(i) = std::min(dph_jp1(i), std::max(q(n,i),q_jp1(n,i)));

        dph    (i) = std::max(dph    (i), std::min(q(n,i),q_jm1(n,i)));
        dph_jp1(i) = std::max(dph_jp1(i), std::min(q(n,i),q_jp1(n,i)));
      }
    }

    // Cache Riemann states for both non-/uniform limiters
#pragma omp simd
    for (int i=il; i<=iu; ++i) {
      qminus(i) = dph(i  );
      qplus(i) =  dph_jp1(i );
    }

    //--- Step 3. ----------------------------------------------------------------------
    // Compute cell-centered difference stencils (MC section 2.4.1)
#pragma omp simd
    for (int i=il; i<=iu; ++i) {
      dqf_minus(i) = q(n,i) - qminus(i); // (CS eq 25)
      dqf_plus(i)  = qplus(i) - q(n,i);
    }

    //--- Step 4a. ---------------------------------------------------------------------
    // For uniform Cartesian-like coordinate: apply CS limiters to parabolic interpolant
    if (uniform[X2DIR] && !curvilinear[X2DIR]) {
#pragma omp simd simdlen(SIMD_WIDTH)
      for (int i=il; i<=iu; ++i) {
        Real qa_tmp = dqf_minus(i)*dqf_plus(i);
        Real qb_tmp = (q_jp1(n,i) - q(n,i))*(q(n,i) - q_jm1(n,i));

        Real qa = d2qc_jm1(i);
        Real qb = d2qc(i);
        Real qc = d2qc_jp1(i);
        Real qd = d2qf(i);
        Real qe = 0.0;
        if (SIGN(qa) == SIGN(qb) && SIGN(qa) == SIGN(qc) && SIGN(qa) == SIGN(qd)) {
          // Extrema is smooth
<<<<<<< HEAD
          qe = SIGN(qd)* std::min(std::min(C2*std::abs(qa),C2*std::abs(qb)),
                                  std::min(C2*std::abs(qc),std::abs(qd))); // (CS eq 22)
        }

        // Check if 2nd derivative is close to roundoff error
        qa = std::max(std::abs(q_jm1(n,i)),std::abs(q_jm2(n,i)));
=======
          qe = SIGN(qd)* std::min(std::min(C2*std::abs(qa), C2*std::abs(qb)),
                                  std::min(C2*std::abs(qc), std::abs(qd)));// (CS eq 22)
        }

        // Check if 2nd derivative is close to roundoff error
        qa = std::max(std::abs(q_jm1(n,i)), std::abs(q_jm2(n,i)));
>>>>>>> 74aae9a0
        qb = std::max(std::max(std::abs(q(n,i)),
                               std::abs(q_jp1(n,i))), std::abs(q_jp2(n,i)));

        Real rho = 0.0;
<<<<<<< HEAD
        if (std::abs(qd) > (1.0e-12)*std::max(qa,qb)) {
=======
        if (std::abs(qd) > (1.0e-12)*std::max(qa, qb)) {
>>>>>>> 74aae9a0
          // Limiter is not sensitive to roundoff. Use limited ratio (MC eq 27)
          rho = qe/qd;
        }

        Real tmp_m = q(n,i) - rho*dqf_minus(i);
        Real tmp_p = q(n,i) + rho*dqf_plus(i);
        Real tmp2_m = q(n,i) - 2.0*dqf_plus(i);
        Real tmp2_p = q(n,i) + 2.0*dqf_minus(i);

        // Check if relative change in limited 2nd deriv is > roundoff
        // Check for local extrema
        if ((qa_tmp <= 0.0 || qb_tmp <= 0.0)) {
          if (rho <= (1.0 - (1.0e-12))) {
            // Limit smooth extrema
            qminus(i) = tmp_m; // (CS eq 23)
            qplus(i) = tmp_p;
          }
          // No extrema detected
        } else {
          // Overshoot j-1/2,R / j,(-) state
          if (std::abs(dqf_minus(i)) >= 2.0*std::abs(dqf_plus(i))) {
            qminus(i) = tmp2_m;
          }
          // Overshoot j+1/2,L / j,(+) state
          if (std::abs(dqf_plus(i)) >= 2.0*std::abs(dqf_minus(i))) {
            qplus(i) = tmp2_p;
          }
        }
      }

      //--- Step 4b. -------------------------------------------------------------------
      // Nonuniform and/or curvilinear coordinate: apply Mignone limiters to parabolic
      // interpolant. Note, the Mignone limiter does not check for cell-averaged extrema:
    } else {
      for (int i=il; i<=iu; ++i) {
        Real qa = dqf_minus(i)*dqf_plus(i);
        if (qa <= 0.0) { // Local extrema detected
          qminus(i) = q(n,i);
          qplus(i) = q(n,i);
        } else { // No extrema detected
          // Overshoot j-1/2,R / j,(-) state
          if (std::abs(dqf_minus(i)) >= hplus_ratio_j(j)*std::abs(dqf_plus(i))) {
            qminus(i) = q(n,i) - hplus_ratio_j(j)*dqf_plus(i);
          }
          // Overshoot j+1/2,L / j,(+) state
          if (std::abs(dqf_plus(i)) >= hminus_ratio_j(j)*std::abs(dqf_minus(i))) {
            qplus(i) = q(n,i) + hminus_ratio_j(j)*dqf_minus(i);
          }
        }
      }
    }
    //--- Step 5. ----------------------------------------------------------------------
    // Convert limited cell-centered values to interface-centered L/R Riemann states
    // both L/R values defined over [il,iu]
#pragma omp simd
    for (int i=il; i<=iu; ++i) {
      ql_jph(n,i ) = qplus(i);
      qr_jmh(n,i ) = qminus(i);
    }
  } // end char PPM loop over NWAVE

  // Project limited slope back to primitive variables, if necessary
  if (characteristic_projection) {
    RightEigenmatrixDotVector(IVY, il, iu, bx, wc, ql_jph);
    RightEigenmatrixDotVector(IVY, il, iu, bx, wc, qr_jmh);
  }

  // compute ql_(j+1/2) and qr_(j-1/2)
  for (int n=0; n<NWAVE; ++n) {
#pragma omp simd
    for (int i=il; i<=iu; ++i) {
      wl(n,i) = ql_jph(n,i);
      wr(n,i) = qr_jmh(n,i);
    }
  }
#pragma omp simd
  for (int i=il; i<=iu; ++i) {
    // Reapply EOS floors to both L/R reconstructed primitive states
    pmy_block_->peos->ApplyPrimitiveFloors(wl, k, j, i);
    pmy_block_->peos->ApplyPrimitiveFloors(wr, k, j, i);
  }
  return;
}

//----------------------------------------------------------------------------------------
//! \fn Reconstruction::PiecewiseParabolicX3()
//  \brief Returns L/R interface values in X3-dir constructed using fourth-order PPM and
//         Colella-Sekora or Mignone limiting over [kl,ku][jl,ju][il,iu]

void Reconstruction::PiecewiseParabolicX3(
    const int k, const int j, const int il, const int iu,
    const AthenaArray<Real> &w, const AthenaArray<Real> &bcc,
    AthenaArray<Real> &wl, AthenaArray<Real> &wr) {
  // CS08 constant used in second derivative limiter, >1 , independent of h
  const Real C2 = 1.25;

  // set work arrays used for primitive/characterstic cell-averages to scratch
  AthenaArray<Real> &bx = scr01_i_, &wc = scr1_ni_, &q_km2 = scr2_ni_, &q_km1 = scr3_ni_,
                     &q = scr4_ni_, &q_kp1 = scr5_ni_, &q_kp2 = scr6_ni_,
                &qr_kmh = scr7_ni_, &ql_kph = scr8_ni_;

  // set work PPM work arrays to shallow copies of scratch arrays:
  AthenaArray<Real> &dd = scr02_i_, &dd_km1 = scr03_i_, &dd_kp1 = scr04_i_,
                   &dph = scr05_i_, &dph_kp1 = scr06_i_;

  AthenaArray<Real> &d2qc_km1 = scr07_i_, &d2qc = scr08_i_,
                    &d2qc_kp1 = scr09_i_, &d2qf = scr10_i_;

  AthenaArray<Real> &qplus = scr11_i_, &qminus = scr12_i_, &dqf_plus = scr13_i_,
                &dqf_minus = scr14_i_;

  // cache the x1-sliced primitive states for eigensystem calculation
  for (int n=0; n<NHYDRO; ++n) {
#pragma omp simd
    for (int i=il; i<=iu; ++i) {
      wc(n,i) = w(n,k,j,i);
      q    (n,i) = w(n,k  ,j,i);
      q_km2(n,i) = w(n,k-2,j,i);
      q_km1(n,i) = w(n,k-1,j,i);
      q_kp1(n,i) = w(n,k+1,j,i);
      q_kp2(n,i) = w(n,k+2,j,i);
    }
  }
  if (MAGNETIC_FIELDS_ENABLED) {
#pragma omp simd
    for (int i=il; i<=iu; ++i) {
      bx(i) = bcc(IB3,k,j,i);

      wc(IBY,i) = bcc(IB1,k,j,i);
      q    (IBY,i) = bcc(IB1,k  ,j,i);
      q_km2(IBY,i) = bcc(IB1,k-2,j,i);
      q_km1(IBY,i) = bcc(IB1,k-1,j,i);
      q_kp1(IBY,i) = bcc(IB1,k+1,j,i);
      q_kp2(IBY,i) = bcc(IB1,k+2,j,i);

      wc(IBZ,i) = bcc(IB2,k,j,i);
      q    (IBZ,i) = bcc(IB2,k  ,j,i);
      q_km2(IBZ,i) = bcc(IB2,k-2,j,i);
      q_km1(IBZ,i) = bcc(IB2,k-1,j,i);
      q_kp1(IBZ,i) = bcc(IB2,k+1,j,i);
      q_kp2(IBZ,i) = bcc(IB2,k+2,j,i);
    }
  }

  // Project cell-averages to characteristic variables, if necessary
  // Note order of characteristic fields in output vect corresponds to (IVZ,IVX,IVY)
  if (characteristic_projection) {
    LeftEigenmatrixDotVector(IVZ, il, iu, bx, wc, q_km2);
    LeftEigenmatrixDotVector(IVZ, il, iu, bx, wc, q_km1);
    LeftEigenmatrixDotVector(IVZ, il, iu, bx, wc, q);
    LeftEigenmatrixDotVector(IVZ, il, iu, bx, wc, q_kp1);
    LeftEigenmatrixDotVector(IVZ, il, iu, bx, wc, q_kp2);
  }

  //--- Step 1. -------------------------------------------------------------------------
  // Reconstruct interface averages <a>_{k-1/2} and <a>_{k+1/2}
  for (int n=0; n<NWAVE; ++n) {
    // Compute average slope in k-1, k, k+1 zones
#pragma omp simd simdlen(SIMD_WIDTH)
    for (int i=il; i<=iu; ++i) {
      // nonuniform or uniform Cartesian-like coord reconstruction from volume averages:
      Real qa = (q(n,i) - q_km1(n,i));
      Real qb = (q_kp1(n,i) - q(n,i));
      dd_km1(i) = c1k(k-1)*qa + c2k(k-1)*(q_km1(n,i) - q_km2(n,i));
      dd    (i) = c1k(k  )*qb + c2k(k  )*qa;
      dd_kp1(i) = c1k(k+1)*(q_kp2(n,i) - q_kp1(n,i)) + c2k(k+1)*qb;

      // Approximate interface average at k-1/2 and k+1/2 using PPM (CW eq 1.6)
      // KGF: group the biased stencil quantities to preserve FP symmetry
      dph(i)= (c3k(k)*q_km1(n,i) + c4k(k)*q(n,i)) +
              (c5k(k)*dd_km1(i) + c6k(k)*dd(i));
      dph_kp1(i)= (c3k(k+1)*q(n,i) + c4k(k+1)*q_kp1(n,i)) +
                  (c5k(k+1)*dd(i) + c6k(k+1)*dd_kp1(i));
    }

    //--- Step 2a. -----------------------------------------------------------------------
    // Uniform Cartesian-like coordinate: limit interpolated interface states (CD 4.3.1)
    if (uniform[X3DIR]) {
      // approximate second derivative at interfaces for smooth extrema preservation
#pragma omp simd simdlen(SIMD_WIDTH)
      for (int i=il; i<=iu; ++i) {
        // KGF: add the off-centered quantities first to preserve FP symmetry
        d2qc_km1(i) = q_km2(n,i) + q    (n,i) - 2.0*q_km1(n,i);
        d2qc    (i) = q_km1(n,i) + q_kp1(n,i) - 2.0*q    (n,i); // (CD eq 85a) (no 1/2)
        d2qc_kp1(i) = q    (n,i) + q_kp2(n,i) - 2.0*q_kp1(n,i);
      }

      // k-1/2
#pragma omp simd simdlen(SIMD_WIDTH)
      for (int i=il; i<=iu; ++i) {
        Real qa_tmp = dph(i) - q_km1(n,i); // (CD eq 84a)
        Real qb_tmp = q(n,i) - dph(i);     // (CD eq 84b)
        // KGF: add the off-centered quantities first to preserve FP symmetry
        Real qa = 3.0*(q_km1(n,i) + q(n,i) - 2.0*dph(i));  // (CD eq 85b)
        Real qb = d2qc_km1(i);    // (CD eq 85a) (no 1/2)
        Real qc = d2qc(i);   // (CD eq 85c) (no 1/2)
        Real qd = 0.0;
        if (SIGN(qa) == SIGN(qb) && SIGN(qa) == SIGN(qc)) {
          qd = SIGN(qa)* std::min(C2*std::abs(qb),
                                  std::min(C2*std::abs(qc), std::abs(qa)));
        }
        Real dph_tmp = 0.5*(q_km1(n,i) + q(n,i)) - qd/6.0;
        if (qa_tmp*qb_tmp < 0.0) {  // Local extrema detected at k-1/2 face
          dph(i) = dph_tmp;
        }
      }
      // k+1/2
#pragma omp simd simdlen(SIMD_WIDTH)
      for (int i=il; i<=iu; ++i) {
        Real qa_tmp = dph_kp1(i) - q(n,i);       // (CD eq 84a)
        Real qb_tmp = q_kp1(n,i) - dph_kp1(i);   // (CD eq 84b)
        // KGF: add the off-centered quantities first to preserve FP symmetry
        Real qa = 3.0*(q(n,i) + q_kp1(n,i) - 2.0*dph_kp1(i));  // (CD eq 85b)
        Real qb = d2qc(i);            // (CD eq 85a) (no 1/2)
        Real qc = d2qc_kp1(i);   // (CD eq 85c) (no 1/2)
        Real qd = 0.0;
        if (SIGN(qa) == SIGN(qb) && SIGN(qa) == SIGN(qc)) {
          qd = SIGN(qa)* std::min(C2*std::abs(qb),
                                  std::min(C2*std::abs(qc), std::abs(qa)));
        }
        Real dphkp1_tmp = 0.5*(q(n,i) + q_kp1(n,i)) - qd/6.0;
        if (qa_tmp*qb_tmp < 0.0) { // Local extrema detected at k+1/2 face
          dph_kp1(i) = dphkp1_tmp;
        }
      }

#pragma omp simd
      for (int i=il; i<=iu; ++i) {
        // KGF: add the off-centered quantities first to preserve FP symmetry
        d2qf(i) = 6.0*(dph(i) + dph_kp1(i) - 2.0*q(n,i)); // a6 coefficient * -2
      }
      //--- Step 2b. ---------------------------------------------------------------------
      // Nonuniform coordinate spacing: apply strict monotonicity constraints
      // (Mignone eq 45)OB
    } else {
#pragma omp simd
      for (int i=il; i<=iu; ++i) {
        dph    (i) = std::min(dph    (i), std::max(q(n,i), q_km1(n,i)));
        dph_kp1(i) = std::min(dph_kp1(i), std::max(q(n,i), q_kp1(n,i)));

        dph    (i) = std::max(dph    (i), std::min(q(n,i), q_km1(n,i)));
        dph_kp1(i) = std::max(dph_kp1(i), std::min(q(n,i), q_kp1(n,i)));
      }
    }

    // Cache Riemann states for both non-/uniform limiters
#pragma omp simd
    for (int i=il; i<=iu; ++i) {
      qminus(i) = dph(i  );
      qplus(i) =  dph_kp1(i );
    }

    //--- Step 3. --------------------------------------------------------------------
    // Compute cell-centered difference stencils (MC section 2.4.1)
#pragma omp simd
    for (int i=il; i<=iu; ++i) {
      dqf_minus(i) = q(n,i) - qminus(i); // (CS eq 25)
      dqf_plus(i)  = qplus(i) - q(n,i);
    }

    //--- Step 4a. -----------------------------------------------------------------------
    // For uniform Cartesian-like coordinate: apply CS limiters to parabolic interpolant
    if (uniform[X3DIR]) {
#pragma omp simd simdlen(SIMD_WIDTH)
      for (int i=il; i<=iu; ++i) {
        Real qa_tmp = dqf_minus(i)*dqf_plus(i);
        Real qb_tmp = (q_kp1(n,i) - q(n,i))*(q(n,i) - q_km1(n,i));

        // Check if extrema is smooth
        Real qa = d2qc_km1(i);
        Real qb = d2qc(i);
        Real qc = d2qc_kp1(i);
        Real qd = d2qf(i);
        Real qe = 0.0;
        if (SIGN(qa) == SIGN(qb) && SIGN(qa) == SIGN(qc) && SIGN(qa) == SIGN(qd)) {
          // Extrema is smooth
<<<<<<< HEAD
          qe = SIGN(qd)* std::min(std::min(C2*std::abs(qa),C2*std::abs(qb)),
                                  std::min(C2*std::abs(qc),std::abs(qd))); // (CS eq 22)
        }

        // Check if 2nd derivative is close to roundoff error
        qa = std::max(std::abs(q_km1(n,i)),std::abs(q_km2(n,i)));
=======
          qe = SIGN(qd)* std::min(std::min(C2*std::abs(qa), C2*std::abs(qb)),
                                  std::min(C2*std::abs(qc), std::abs(qd)));// (CS eq 22)
        }

        // Check if 2nd derivative is close to roundoff error
        qa = std::max(std::abs(q_km1(n,i)), std::abs(q_km2(n,i)));
>>>>>>> 74aae9a0
        qb = std::max(std::max(std::abs(q(n,i)),
                               std::abs(q_kp1(n,i))), std::abs(q_kp2(n,i)));

        Real rho = 0.0;
<<<<<<< HEAD
        if (std::abs(qd) > (1.0e-12)*std::max(qa,qb)) {
=======
        if (std::abs(qd) > (1.0e-12)*std::max(qa, qb)) {
>>>>>>> 74aae9a0
          // Limiter is not sensitive to roundoff. Use limited ratio (MC eq 27)
          rho = qe/qd;
        }

        Real tmp_m = q(n,i) - rho*dqf_minus(i);
        Real tmp_p = q(n,i) + rho*dqf_plus(i);
        Real tmp2_m = q(n,i) - 2.0*dqf_plus(i);
        Real tmp2_p = q(n,i) + 2.0*dqf_minus(i);

        // Check for local extrema
        if (qa_tmp <= 0.0 || qb_tmp <= 0.0 ) {
          // Check if relative change in limited 2nd deriv is > roundoff
          if (rho <= (1.0 - (1.0e-12))) {
            // Limit smooth extrema
            qminus(i) = tmp_m; // (CS eq 23)
            qplus(i) = tmp_p;
          }

          // No extrema detected
        } else {
          // Overshoot k-1/2,R / k,(-) state
          if (std::abs(dqf_minus(i)) >= 2.0*std::abs(dqf_plus(i))) {
            qminus(i) = tmp2_m;
          }
          // Overshoot k+1/2,L / k,(+) state
          if (std::abs(dqf_plus(i)) >= 2.0*std::abs(dqf_minus(i))) {
            qplus(i) = tmp2_p;
          }
        }
      }
      //--- Step 4b. ---------------------------------------------------------------------
      // Nonuniform coordinate spacing: apply Mignone limiters to parabolic interpolant
      // Note, the Mignone limiter does not check for cell-averaged extrema:
    } else {
      for (int i=il; i<=iu; ++i) {
        Real qa = dqf_minus(i)*dqf_plus(i);
        if (qa <= 0.0) { // Local extrema detected
          qminus(i) = q(n,i);
          qplus(i) = q(n,i);
        } else { // No extrema detected
          // could delete hplus_ratio_k() arrays for curvilinear PPMx3
          // Overshoot k-1/2,R / k,(-) state
          if (std::abs(dqf_minus(i)) >= hplus_ratio_k(k)*std::abs(dqf_plus(i))) {
            qminus(i) = q(n,i) - hplus_ratio_k(k)*dqf_plus(i);
          }
          // Overshoot k+1/2,L / k,(+) state
          if (std::abs(dqf_plus(i)) >= hminus_ratio_k(k)*std::abs(dqf_minus(i))) {
            qplus(i) = q(n,i) + hminus_ratio_k(k)*dqf_minus(i);
          }
        }
      }
    }
    //--- Step 5. --------------------------------------------------------------------
    // Convert limited cell-centered values to interface-centered L/R Riemann states
    // both L/R values defined over [il,iu]
#pragma omp simd
    for (int i=il; i<=iu; ++i) {
      ql_kph(n,i ) = qplus(i);
      qr_kmh(n,i ) = qminus(i);
    }
  } // end char PPM loop over NWAVE

  // Project limited slope back to primitive variables, if necessary
  if (characteristic_projection) {
    RightEigenmatrixDotVector(IVZ, il, iu, bx, wc, ql_kph);
    RightEigenmatrixDotVector(IVZ, il, iu, bx, wc, qr_kmh);
  }

  // compute ql_(k+1/2) and qr_(k-1/2)
  for (int n=0; n<NWAVE; ++n) {
#pragma omp simd
    for (int i=il; i<=iu; ++i) {
      wl(n,i) = ql_kph(n,i);
      wr(n,i) = qr_kmh(n,i);
    }
  }
#pragma omp simd
  for (int i=il; i<=iu; ++i) {
    // Reapply EOS floors to both L/R reconstructed primitive states
    pmy_block_->peos->ApplyPrimitiveFloors(wl, k, j, i);
    pmy_block_->peos->ApplyPrimitiveFloors(wr, k, j, i);
  }
  return;
}<|MERGE_RESOLUTION|>--- conflicted
+++ resolved
@@ -534,30 +534,17 @@
         Real qe = 0.0;
         if (SIGN(qa) == SIGN(qb) && SIGN(qa) == SIGN(qc) && SIGN(qa) == SIGN(qd)) {
           // Extrema is smooth
-<<<<<<< HEAD
-          qe = SIGN(qd)* std::min(std::min(C2*std::abs(qa),C2*std::abs(qb)),
-                                  std::min(C2*std::abs(qc),std::abs(qd))); // (CS eq 22)
-        }
-
-        // Check if 2nd derivative is close to roundoff error
-        qa = std::max(std::abs(q_jm1(n,i)),std::abs(q_jm2(n,i)));
-=======
           qe = SIGN(qd)* std::min(std::min(C2*std::abs(qa), C2*std::abs(qb)),
                                   std::min(C2*std::abs(qc), std::abs(qd)));// (CS eq 22)
         }
 
         // Check if 2nd derivative is close to roundoff error
         qa = std::max(std::abs(q_jm1(n,i)), std::abs(q_jm2(n,i)));
->>>>>>> 74aae9a0
         qb = std::max(std::max(std::abs(q(n,i)),
                                std::abs(q_jp1(n,i))), std::abs(q_jp2(n,i)));
 
         Real rho = 0.0;
-<<<<<<< HEAD
-        if (std::abs(qd) > (1.0e-12)*std::max(qa,qb)) {
-=======
         if (std::abs(qd) > (1.0e-12)*std::max(qa, qb)) {
->>>>>>> 74aae9a0
           // Limiter is not sensitive to roundoff. Use limited ratio (MC eq 27)
           rho = qe/qd;
         }
@@ -834,30 +821,17 @@
         Real qe = 0.0;
         if (SIGN(qa) == SIGN(qb) && SIGN(qa) == SIGN(qc) && SIGN(qa) == SIGN(qd)) {
           // Extrema is smooth
-<<<<<<< HEAD
-          qe = SIGN(qd)* std::min(std::min(C2*std::abs(qa),C2*std::abs(qb)),
-                                  std::min(C2*std::abs(qc),std::abs(qd))); // (CS eq 22)
-        }
-
-        // Check if 2nd derivative is close to roundoff error
-        qa = std::max(std::abs(q_km1(n,i)),std::abs(q_km2(n,i)));
-=======
           qe = SIGN(qd)* std::min(std::min(C2*std::abs(qa), C2*std::abs(qb)),
                                   std::min(C2*std::abs(qc), std::abs(qd)));// (CS eq 22)
         }
 
         // Check if 2nd derivative is close to roundoff error
         qa = std::max(std::abs(q_km1(n,i)), std::abs(q_km2(n,i)));
->>>>>>> 74aae9a0
         qb = std::max(std::max(std::abs(q(n,i)),
                                std::abs(q_kp1(n,i))), std::abs(q_kp2(n,i)));
 
         Real rho = 0.0;
-<<<<<<< HEAD
-        if (std::abs(qd) > (1.0e-12)*std::max(qa,qb)) {
-=======
         if (std::abs(qd) > (1.0e-12)*std::max(qa, qb)) {
->>>>>>> 74aae9a0
           // Limiter is not sensitive to roundoff. Use limited ratio (MC eq 27)
           rho = qe/qd;
         }
