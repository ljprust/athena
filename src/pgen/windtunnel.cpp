//========================================================================================
// Athena++ astrophysical MHD code
// Copyright(C) 2014 James M. Stone <jmstone@princeton.edu> and other code contributors
// Licensed under the 3-clause BSD License, see LICENSE file for details
//========================================================================================
//! \file windtunnel.cpp
//! \brief Initializes parallel flow in one direction in both cylindrical and
//! spherical polar coordinates.

// C headers

// C++ headers
#include <algorithm>
#include <cmath>
#include <cstring>    // memset
#include <ctime>
#include <iomanip>
#include <iostream>
#include <limits>

// Athena++ headers
#include "../athena.hpp"
#include "../athena_arrays.hpp"
#include "../coordinates/coordinates.hpp"
#include "../eos/eos.hpp"
#include "../fft/athena_fft.hpp"
#include "../field/field.hpp"
#include "../globals.hpp"
#include "../gravity/fft_gravity.hpp"
#include "../gravity/gravity.hpp"
#include "../gravity/mg_gravity.hpp"
#include "../hydro/hydro.hpp"
#include "../mesh/mesh.hpp"
#include "../multigrid/multigrid.hpp"
#include "../parameter_input.hpp"

#if MAGNETIC_FIELDS_ENABLED
#error "This problem generator does not support magnetic fields"
#endif

// inflow/outflow BCs
void WindTunnel2DOuterX1(MeshBlock *pmb, Coordinates *pco, AthenaArray<Real> &prim, FaceField &b,
                       Real time, Real dt,
                       int il, int iu, int jl, int ju, int kl, int ku, int ngh);
void WindTunnel2DInnerX1(MeshBlock *pmb, Coordinates *pco, AthenaArray<Real> &prim, FaceField &b,
                       Real time, Real dt,
                       int il, int iu, int jl, int ju, int kl, int ku, int ngh);
void WindTunnel2DOuterX2(MeshBlock *pmb, Coordinates *pco, AthenaArray<Real> &prim, FaceField &b,
                       Real time, Real dt,
                       int il, int iu, int jl, int ju, int kl, int ku, int ngh);
void WindTunnel2DInnerX2(MeshBlock *pmb, Coordinates *pco, AthenaArray<Real> &prim, FaceField &b,
                       Real time, Real dt,
                       int il, int iu, int jl, int ju, int kl, int ku, int ngh);
void WindTunnel2DOuterX3(MeshBlock *pmb, Coordinates *pco, AthenaArray<Real> &prim, FaceField &b,
                       Real time, Real dt,
                       int il, int iu, int jl, int ju, int kl, int ku, int ngh);
void WindTunnel2DInnerX3(MeshBlock *pmb, Coordinates *pco, AthenaArray<Real> &prim, FaceField &b,
                       Real time, Real dt,
                       int il, int iu, int jl, int ju, int kl, int ku, int ngh);
void PointExplode(MeshBlock *pmb, const Real time, const Real dt,
                       const AthenaArray<Real> &prim, const AthenaArray<Real> &prim_scalar,
                       const AthenaArray<Real> &bcc, AthenaArray<Real> &cons,
                       AthenaArray<Real> &cons_scalar);
void VacuumSource(MeshBlock *pmb, const Real time, const Real dt,
                       const AthenaArray<Real> &prim, const AthenaArray<Real> &prim_scalar,
                       const AthenaArray<Real> &bcc, AthenaArray<Real> &cons,
                       AthenaArray<Real> &cons_scalar);

void StaticInnerX1(MeshBlock *pmb, Coordinates *pco, AthenaArray<Real> &prim,FaceField &b,
                 Real time, Real dt,
                 int il, int iu, int jl, int ju, int kl, int ku, int ngh);
void StaticOuterX1(MeshBlock *pmb, Coordinates *pco, AthenaArray<Real> &prim,FaceField &b,
                 Real time, Real dt,
                 int il, int iu, int jl, int ju, int kl, int ku, int ngh);
void StaticInnerX2(MeshBlock *pmb, Coordinates *pco, AthenaArray<Real> &prim,FaceField &b,
                 Real time, Real dt,
                 int il, int iu, int jl, int ju, int kl, int ku, int ngh);
void StaticOuterX2(MeshBlock *pmb, Coordinates *pco, AthenaArray<Real> &prim,FaceField &b,
                 Real time, Real dt,
                 int il, int iu, int jl, int ju, int kl, int ku, int ngh);
void StaticInnerX3(MeshBlock *pmb, Coordinates *pco, AthenaArray<Real> &prim,FaceField &b,
                 Real time, Real dt,
                 int il, int iu, int jl, int ju, int kl, int ku, int ngh);
void StaticOuterX3(MeshBlock *pmb, Coordinates *pco, AthenaArray<Real> &prim,FaceField &b,
                 Real time, Real dt,
                 int il, int iu, int jl, int ju, int kl, int ku, int ngh);

namespace {
void GetCylCoord(Coordinates *pco,Real &rad,Real &phi,Real &z,int i,int j,int k);
// problem parameters which are useful to make global to this file
Real gm0, rho0, vel0, p0, gammagas, semimajor, gmstar;
<<<<<<< HEAD
bool diode, hydrostatic, staticBoundary, expgrad;
Real pvacuum, dvacuum, densgrad;
=======
bool diode, hydrostatic;
Real pvacuum, dvacuum, densgrad, Pexp, dexp, rexp, tstartexp, dtexp;
Real xvac, yvac, zvac, rvac, gm_point;
>>>>>>> f59d3600
} // namespace

//========================================================================================
//! \fn void Mesh::InitUserMeshData(ParameterInput *pin)
//! \brief Function to initialize problem-specific data in mesh class.  Can also be used
//! to initialize variables which are global to (and therefore can be passed to) other
//! functions in this file.  Called in Mesh constructor.
//========================================================================================

void Mesh::InitUserMeshData(ParameterInput *pin) {
  Real four_pi_G = pin->GetReal("problem","four_pi_G");
  SetFourPiG(four_pi_G);
  // Get parameters for gravitatonal potential of central point mass
  gm0 = pin->GetOrAddReal("problem","GM",0.0);
  rho0 = pin->GetOrAddReal("problem","rho0",1.0);
  vel0 = pin->GetOrAddReal("problem","vel0",1.0);
  p0 = pin->GetOrAddReal("problem","p0",1.0);
  gammagas = pin->GetOrAddReal("hydro","gamma",0.0);
  diode = pin->GetOrAddBoolean("problem","diode",false);
  hydrostatic = pin->GetOrAddBoolean("problem","hydrostatic",false);
  semimajor = pin->GetOrAddReal("problem","semimajor",0.0);
  gmstar = pin->GetOrAddReal("problem","gm_star",0.0);
  pvacuum = pin->GetOrAddReal("problem","pvacuum",0.0);
  dvacuum = pin->GetOrAddReal("problem","dvacuum",0.0);
  densgrad = pin->GetOrAddReal("problem","densgrad",0.0);
<<<<<<< HEAD
  expgrad = pin->GetOrAddBoolean("problem","expgrad",false);
  staticBoundary = pin->GetOrAddBoolean("problem","staticBoundary",false);
  //EnrollUserBoundaryFunction(BoundaryFace::outer_x1, WindTunnel2DOuterX1);
  //EnrollUserBoundaryFunction(BoundaryFace::inner_x1, WindTunnel2DInnerX1);
  EnrollUserBoundaryFunction(BoundaryFace::inner_x1, StaticInnerX1);
  EnrollUserBoundaryFunction(BoundaryFace::outer_x1, StaticOuterX1);
  EnrollUserBoundaryFunction(BoundaryFace::inner_x2, StaticInnerX2);
  EnrollUserBoundaryFunction(BoundaryFace::outer_x2, StaticOuterX2);
  EnrollUserBoundaryFunction(BoundaryFace::inner_x3, StaticInnerX3);
  EnrollUserBoundaryFunction(BoundaryFace::outer_x3, StaticOuterX3);
=======
  Pexp = pin->GetOrAddReal("problem","Pexp",0.0);
  dexp = pin->GetOrAddReal("problem","dexp",0.0);
  rexp = pin->GetOrAddReal("problem","rexp",0.0);
  tstartexp = pin->GetOrAddReal("problem","tstartexp",0.0);
  dtexp = pin->GetOrAddReal("problem","dtexp",0.0);
  xvac = pin->GetOrAddReal("problem","xvac",0.0);
  yvac = pin->GetOrAddReal("problem","yvac",0.0);
  zvac = pin->GetOrAddReal("problem","zvac",0.0);
  rvac = pin->GetOrAddReal("problem","rvac",0.0);
  gm_point = pin->GetOrAddReal("problem","gm_point",0.0);
  EnrollUserBoundaryFunction(BoundaryFace::outer_x1, WindTunnel2DOuterX1);
  EnrollUserBoundaryFunction(BoundaryFace::inner_x1, WindTunnel2DInnerX1);
  EnrollUserBoundaryFunction(BoundaryFace::outer_x2, WindTunnel2DOuterX2);
  EnrollUserBoundaryFunction(BoundaryFace::inner_x2, WindTunnel2DInnerX2);
  EnrollUserBoundaryFunction(BoundaryFace::outer_x3, WindTunnel2DOuterX3);
  EnrollUserBoundaryFunction(BoundaryFace::inner_x3, WindTunnel2DInnerX3);
  //EnrollUserExplicitSourceFunction(PointExplode);
  EnrollUserExplicitSourceFunction(VacuumSource);
>>>>>>> f59d3600
  return;
}

//========================================================================================
//! \fn void MeshBlock::ProblemGenerator(ParameterInput *pin)
//! \brief Initializes wind tunnel.
//========================================================================================

void MeshBlock::ProblemGenerator(ParameterInput *pin) {
  Real rad(0.0), phi(0.0), z(0.0);
  Real x1, x2, x3;
  Real rho, pres;
  Real cs2, Minf2, ratio, y;

  //  Initialize density and momenta
  for (int k=ks; k<=ke; ++k) {
    x3 = pcoord->x3v(k);
    for (int j=js; j<=je; ++j) {
      x2 = pcoord->x2v(j);
      for (int i=is; i<=ie; ++i) {
        x1 = pcoord->x1v(i);

        if (std::strcmp(COORDINATE_SYSTEM, "cylindrical") == 0) {
          y = x1*std::sin(x2);
        } else if (std::strcmp(COORDINATE_SYSTEM, "spherical_polar") == 0) {
          y = x1*std::sin(x2)*std::cos(x3);
        } else if (std::strcmp(COORDINATE_SYSTEM, "cartesian") == 0) {
          y = x2;
        }

        if (hydrostatic) {
          cs2 = gammagas*p0/rho0;
          Minf2 = gmstar/semimajor/cs2; // vel0*vel0/cs2;
          ratio = 1.0 - (gammagas-1.0)*Minf2/(1.0+semimajor/y);
          rho = rho0*std::pow( ratio, 1.0/(gammagas-1.0) );
          pres = p0*std::pow( ratio, gammagas/(gammagas-1.0) );
        } else if (expgrad) {
          rho = rho0*std::exp(densgrad*y);
          pres = p0*std::pow( rho0, gammagas-1.0 )*std::exp(densgrad*y*gammagas);
        } else {
          rho = rho0*(1.0-y*densgrad);
          pres = p0;
        }

        phydro->u(IDN,k,j,i) = rho;

        if (std::strcmp(COORDINATE_SYSTEM, "cylindrical") == 0) {
          //GetCylCoord(pcoord,rad,phi,z,i,j,k); // convert to cylindrical coordinates
          phydro->u(IM1,k,j,i) =  rho*vel0*std::cos(x2); // radial
          phydro->u(IM2,k,j,i) = -rho*vel0*std::sin(x2); // azimuth
          phydro->u(IM3,k,j,i) =  0.0;               // z
        } else if (std::strcmp(COORDINATE_SYSTEM, "spherical_polar") == 0) {
          phydro->u(IM1,k,j,i) =  rho*vel0*std::cos(x2); // radial
          phydro->u(IM2,k,j,i) = -rho*vel0*std::sin(x2); // polar
          phydro->u(IM3,k,j,i) =  0.0;               // azimuth
        } else if (std::strcmp(COORDINATE_SYSTEM, "cartesian") == 0) {
          phydro->u(IM1,k,j,i) =  rho*vel0; // x
          phydro->u(IM2,k,j,i) =  0.0; // y
          phydro->u(IM3,k,j,i) =  0.0; // z
        } else {
          std::stringstream msg;
          msg << "### FATAL ERROR in windtunnel.cpp ProblemGenerator" << std::endl
              << "no acceptable coord system found" << std::endl;
          ATHENA_ERROR(msg);
        }

        phydro->u(IEN,k,j,i) = pres/(gammagas-1.0) + 0.5*rho*vel0*vel0;
      }
    }
  }

  return;
}

//----------------------------------------------------------------------------------------
//! \fn void WindTunnel2DOuterX1()
//  \brief Sets boundary condition on upstream boundary for wind tunnel
//
// Quantities at this boundary are held fixed at the constant upstream state

void WindTunnel2DOuterX1(MeshBlock *pmb, Coordinates *pco, AthenaArray<Real> &prim, FaceField &b,
                  Real time, Real dt,
                  int il, int iu, int jl, int ju, int kl, int ku, int ngh) {

  bool applyDiode;

  for (int k=kl; k<=ku; ++k) {
    for (int j=jl; j<=ju; ++j) {
      for (int i=1;  i<=ngh; ++i) {

        prim(IDN,k,j,iu+i) = prim(IDN,k,j,iu);
        prim(IM2,k,j,iu+i) = prim(IM2,k,j,iu);
        prim(IM3,k,j,iu+i) = prim(IM3,k,j,iu);
        prim(IEN,k,j,iu+i) = prim(IEN,k,j,iu);

        // ensure that no gas enters through the outflow boundary
        // by giving the radial velocity some TLC
        applyDiode = prim(IM1,k,j,iu) < 0.0;
        if (diode && applyDiode) {
          prim(IM1,k,j,iu+i) = 0.0;
        } else {
          prim(IM1,k,j,iu+i) = prim(IM1,k,j,iu);
        }

      }
    }
  }
}

//----------------------------------------------------------------------------------------
//! \fn void WindTunnel2DInnerX1()
//  \brief Sets boundary condition on upstream boundary for wind tunnel
//
// Quantities at this boundary are held fixed at the constant upstream state

void WindTunnel2DInnerX1(MeshBlock *pmb, Coordinates *pco, AthenaArray<Real> &prim, FaceField &b,
                  Real time, Real dt,
                  int il, int iu, int jl, int ju, int kl, int ku, int ngh) {

  Real rho, pres;
  Real cs2, Minf2, ratio, y;

  for (int k=kl; k<=ku; ++k) {
    for (int j=jl; j<=ju; ++j) {
      for (int i=1;  i<=ngh; ++i) {

        if (std::strcmp(COORDINATE_SYSTEM, "cartesian") == 0) {
          y = pco->x2v(j);
        } else {
          std::stringstream msg;
          msg << "### FATAL ERROR in windtunnel.cpp ProblemGenerator" << std::endl
              << "invalid coordinate system" << std::endl;
          ATHENA_ERROR(msg);
        }

        if (hydrostatic) {
          cs2 = gammagas*p0/rho0;
          Minf2 = gmstar/semimajor/cs2; // vel0*vel0/cs2;
          ratio = 1.0 - (gammagas-1.0)*Minf2/(1.0+semimajor/y);
          rho = rho0*std::pow( ratio, 1.0/(gammagas-1.0) );
          pres = p0*std::pow( ratio, gammagas/(gammagas-1.0) );
        } else if (expgrad) {
          rho = rho0*std::exp(densgrad*y);
          pres = p0*std::pow( rho0, gammagas-1.0 )*std::exp(densgrad*y*gammagas);
        } else {
          rho = rho0*(1.0-y*densgrad);
          pres = p0;
        }

<<<<<<< HEAD
        if (inflow || staticBoundary) {
          // set half of the outer boundary to upstream conditions
          prim(IDN,k,j,iu+i) =  rho;
          prim(IM1,k,j,iu+i) =  vel0*std::cos(phi); // radial
          prim(IM2,k,j,iu+i) = -vel0*std::sin(phi); // azimuth
          prim(IM3,k,j,iu+i) =  0.0;               // z
          prim(IEN,k,j,iu+i) =  pres;
=======
        // set half of the outer boundary to upstream conditions
        prim(IDN,k,j,il-i) = rho;
        prim(IM1,k,j,il-i) = vel0;
        prim(IM2,k,j,il-i) = 0.0;
        prim(IM3,k,j,il-i) = 0.0;
        prim(IEN,k,j,il-i) = pres;

      }
    }
  }
}

//----------------------------------------------------------------------------------------
//! \fn void WindTunnel2DOuterX2()
//  \brief Sets boundary condition on outflow boundary for wind tunnel

void WindTunnel2DOuterX2(MeshBlock *pmb, Coordinates *pco, AthenaArray<Real> &prim, FaceField &b,
                  Real time, Real dt,
                  int il, int iu, int jl, int ju, int kl, int ku, int ngh) {

  bool applyDiode;

  for (int k=kl; k<=ku; ++k) {
    for (int j=1; j<=ngh; ++j) {
      for (int i=il; i<=iu; ++i) {

        prim(IDN,k,ju+j,i) = prim(IDN,k,ju,i);
        prim(IM1,k,ju+j,i) = prim(IM1,k,ju,i);
        prim(IM3,k,ju+j,i) = prim(IM3,k,ju,i);
        prim(IEN,k,ju+j,i) = prim(IEN,k,ju,i);

        // ensure that no gas enters through the outflow boundary
        // by giving the radial velocity some TLC
        applyDiode = prim(IM2,k,ju,i) < 0.0;
        if (diode && applyDiode) {
          prim(IM2,k,ju+j,i) = 0.0;
>>>>>>> f59d3600
        } else {
          prim(IM2,k,ju+j,i) = prim(IM2,k,ju,i);
        }

      }
    }
  }
}

//----------------------------------------------------------------------------------------
//! \fn void WindTunnel2DInnerX2()
//  \brief Sets boundary condition on outflow boundary for wind tunnel

void WindTunnel2DInnerX2(MeshBlock *pmb, Coordinates *pco, AthenaArray<Real> &prim, FaceField &b,
                  Real time, Real dt,
                  int il, int iu, int jl, int ju, int kl, int ku, int ngh) {

  bool applyDiode;

  for (int k=kl; k<=ku; ++k) {
    for (int j=1; j<=ngh; ++j) {
      for (int i=il; i<=iu; ++i) {

        prim(IDN,k,jl-j,i) = prim(IDN,k,jl,i);
        prim(IM1,k,jl-j,i) = prim(IM1,k,jl,i);
        prim(IM3,k,jl-j,i) = prim(IM3,k,jl,i);
        prim(IEN,k,jl-j,i) = prim(IEN,k,jl,i);

        // ensure that no gas enters through the outflow boundary
        // by giving the radial velocity some TLC
        applyDiode = prim(IM2,k,jl,i) > 0.0;
        if (diode && applyDiode) {
          prim(IM2,k,jl-j,i) = 0.0;
        } else {
          prim(IM2,k,jl-j,i) = prim(IM2,k,jl,i);
        }

      }
    }
  }
}

//----------------------------------------------------------------------------------------
//! \fn void WindTunnel2DOuterX3()
//  \brief Sets boundary condition on outflow boundary for wind tunnel

void WindTunnel2DOuterX3(MeshBlock *pmb, Coordinates *pco, AthenaArray<Real> &prim, FaceField &b,
                  Real time, Real dt,
                  int il, int iu, int jl, int ju, int kl, int ku, int ngh) {

  bool applyDiode;

  for (int k=1; k<=ngh; ++k) {
    for (int j=jl; j<=ju; ++j) {
      for (int i=il; i<=iu; ++i) {

        prim(IDN,ku+k,j,i) = prim(IDN,ku,j,i);
        prim(IM1,ku+k,j,i) = prim(IM1,ku,j,i);
        prim(IM2,ku+k,j,i) = prim(IM2,ku,j,i);
        prim(IEN,ku+k,j,i) = prim(IEN,ku,j,i);

        // ensure that no gas enters through the outflow boundary
        // by giving the radial velocity some TLC
        applyDiode = prim(IM3,ku,j,i) < 0.0;
        if (diode && applyDiode) {
          prim(IM3,ku+k,j,i) = 0.0;
        } else {
          prim(IM3,ku+k,j,i) = prim(IM3,ku,j,i);
        }

      }
    }
  }
}

//----------------------------------------------------------------------------------------
//! \fn void WindTunnel2DInnerX3()
//  \brief Sets boundary condition on outflow boundary for wind tunnel

void WindTunnel2DInnerX3(MeshBlock *pmb, Coordinates *pco, AthenaArray<Real> &prim, FaceField &b,
                  Real time, Real dt,
                  int il, int iu, int jl, int ju, int kl, int ku, int ngh) {

  bool applyDiode;

  for (int k=1; k<=ngh; ++k) {
    for (int j=jl; j<=ju; ++j) {
      for (int i=il; i<=iu; ++i) {

        prim(IDN,kl-k,j,i) = prim(IDN,kl,j,i);
        prim(IM1,kl-k,j,i) = prim(IM1,kl,j,i);
        prim(IM2,kl-k,j,i) = prim(IM2,kl,j,i);
        prim(IEN,kl-k,j,i) = prim(IEN,kl,j,i);

        // ensure that no gas enters through the outflow boundary
        // by giving the radial velocity some TLC
        applyDiode = prim(IM3,kl,j,i) > 0.0;
        if (diode && applyDiode) {
          prim(IM3,kl-k,j,i) = 0.0;
        } else {
          prim(IM3,kl-k,j,i) = prim(IM3,kl,j,i);
        }

      }
    }
  }
}

void PointExplode(MeshBlock *pmb, const Real time, const Real dt,
                  const AthenaArray<Real> &prim, const AthenaArray<Real> &prim_scalar,
                  const AthenaArray<Real> &bcc, AthenaArray<Real> &cons,
                  AthenaArray<Real> &cons_scalar) {

  Real rad, theta, phi;
  Real x, y, z;
  Real r2_relative;
  bool inExp;
  Real tend;
  Real rho, v1, v2, v3, vsq;

  tend = tstartexp + dtexp;
  bool ininterval = time > tstartexp && time < tend;

  for (int k=pmb->ks; k<=pmb->ke; ++k) {
    for (int j=pmb->js; j<=pmb->je; ++j) {
      for (int i=pmb->is; i<=pmb->ie; ++i) {
        if (std::strcmp(COORDINATE_SYSTEM, "spherical_polar") == 0) {
          rad = pmb->pcoord->x1v(i);
          theta = pmb->pcoord->x2v(j);
          phi = pmb->pcoord->x3v(k);
          x = rad*std::sin(theta)*std::cos(phi);
          y = rad*std::sin(theta)*std::sin(phi);
          z = rad*std::cos(theta);
        } else {
          std::stringstream msg;
          msg << "### FATAL ERROR in windtunnel.cpp ProblemGenerator" << std::endl
              << "invalid coordinate system" << std::endl;
          ATHENA_ERROR(msg);
        }
        x = x-dexp;
        r2_relative = x*x + y*y + z*z;
        inExp = rexp*rexp > r2_relative;
        rho = prim(IDN,k,j,i);
        v1  = prim(IVX,k,j,i);
        v2  = prim(IVY,k,j,i);
        v3  = prim(IVZ,k,j,i);
        vsq = v1*v1 + v2*v2 + v3*v3;
        if (NON_BAROTROPIC_EOS && Pexp>0.0 && inExp && ininterval) {
          //cons(IEN,k,j,i) -= dt*den*SQR(Omega_0)*prim(IVZ,k,j,i)*x3*fsmooth;
          cons(IEN,k,j,i) = Pexp/(gammagas-1.0) + 0.5*rho*vsq;
        }
      }
    }
  }
  return;
}

void VacuumSource(MeshBlock *pmb, const Real time, const Real dt,
                  const AthenaArray<Real> &prim, const AthenaArray<Real> &prim_scalar,
                  const AthenaArray<Real> &bcc, AthenaArray<Real> &cons,
                  AthenaArray<Real> &cons_scalar) {

  Real x, y, z;
  Real r2_relative;
  bool invac;

  for (int k=pmb->ks; k<=pmb->ke; ++k) {
    for (int j=pmb->js; j<=pmb->je; ++j) {
      for (int i=pmb->is; i<=pmb->ie; ++i) {
        if (std::strcmp(COORDINATE_SYSTEM, "cartesian") == 0) {
          x = pmb->pcoord->x1v(i) - xvac;
          y = pmb->pcoord->x2v(j) - yvac;
          z = pmb->pcoord->x3v(k) - zvac;
        } else {
          std::stringstream msg;
          msg << "### FATAL ERROR in windtunnel.cpp ProblemGenerator" << std::endl
              << "invalid coordinate system" << std::endl;
          ATHENA_ERROR(msg);
        }
        r2_relative = x*x + y*y + z*z;
        invac = rvac*rvac > r2_relative;
        if (invac) {
          cons(IDN,k,j,i) = dvacuum;
          cons(IVX,k,j,i) = 0.0;
          cons(IVY,k,j,i) = 0.0;
          cons(IVZ,k,j,i) = 0.0;
          if (NON_BAROTROPIC_EOS) {
            cons(IEN,k,j,i) = pvacuum/(gammagas-1.0);
          }
        }
      }
    }
  }
  return;
}

void StaticInnerX1(MeshBlock *pmb, Coordinates *pco, AthenaArray<Real> &prim, FaceField &b,
                  Real time, Real dt,
                  int il, int iu, int jl, int ju, int kl, int ku, int ngh) {

  for (int k=kl; k<=ku; ++k) {
    for (int j=jl; j<=ju; ++j) {
      for (int i=1;  i<=ngh; ++i) {
        prim(IDN,k,j,il-i) = rho0;
        prim(IM1,k,j,il-i) = 0.0;
        prim(IM2,k,j,il-i) = 0.0;
        prim(IM3,k,j,il-i) = 0.0;
        prim(IEN,k,j,il-i) = p0;
      }
    }
  }
}

void StaticOuterX1(MeshBlock *pmb, Coordinates *pco, AthenaArray<Real> &prim, FaceField &b,
                  Real time, Real dt,
                  int il, int iu, int jl, int ju, int kl, int ku, int ngh) {

  for (int k=kl; k<=ku; ++k) {
    for (int j=jl; j<=ju; ++j) {
      for (int i=1;  i<=ngh; ++i) {
        prim(IDN,k,j,iu+i) = rho0;
        prim(IM1,k,j,iu+i) = 0.0;
        prim(IM2,k,j,iu+i) = 0.0;
        prim(IM3,k,j,iu+i) = 0.0;
        prim(IEN,k,j,iu+i) = p0;
      }
    }
  }
}

void StaticInnerX2(MeshBlock *pmb, Coordinates *pco, AthenaArray<Real> &prim, FaceField &b,
                  Real time, Real dt,
                  int il, int iu, int jl, int ju, int kl, int ku, int ngh) {

  for (int k=kl; k<=ku; ++k) {
    for (int j=1; j<=ngh; ++j) {
      for (int i=il; i<=iu; ++i) {
        prim(IDN,k,jl-j,i) = rho0;
        prim(IM1,k,jl-j,i) = 0.0;
        prim(IM2,k,jl-j,i) = 0.0;
        prim(IM3,k,jl-j,i) = 0.0;
        prim(IEN,k,jl-j,i) = p0;
      }
    }
  }
}

void StaticOuterX2(MeshBlock *pmb, Coordinates *pco, AthenaArray<Real> &prim, FaceField &b,
                  Real time, Real dt,
                  int il, int iu, int jl, int ju, int kl, int ku, int ngh) {

  for (int k=kl; k<=ku; ++k) {
    for (int j=1; j<=ngh; ++j) {
      for (int i=il; i<=iu; ++i) {
        prim(IDN,k,ju+j,i) = rho0;
        prim(IM1,k,ju+j,i) = 0.0;
        prim(IM2,k,ju+j,i) = 0.0;
        prim(IM3,k,ju+j,i) = 0.0;
        prim(IEN,k,ju+j,i) = p0;
      }
    }
  }
}

void StaticInnerX3(MeshBlock *pmb, Coordinates *pco, AthenaArray<Real> &prim, FaceField &b,
                  Real time, Real dt,
                  int il, int iu, int jl, int ju, int kl, int ku, int ngh) {

  for (int k=1; k<=ngh; ++k) {
    for (int j=jl; j<=ju; ++j) {
      for (int i=il; i<=iu; ++i) {
        prim(IDN,kl-k,j,i) = rho0;
        prim(IM1,kl-k,j,i) = 0.0;
        prim(IM2,kl-k,j,i) = 0.0;
        prim(IM3,kl-k,j,i) = 0.0;
        prim(IEN,kl-k,j,i) = p0;
      }
    }
  }
}

void StaticOuterX3(MeshBlock *pmb, Coordinates *pco, AthenaArray<Real> &prim, FaceField &b,
                  Real time, Real dt,
                  int il, int iu, int jl, int ju, int kl, int ku, int ngh) {

  for (int k=1; k<=ngh; ++k) {
    for (int j=jl; j<=ju; ++j) {
      for (int i=il; i<=iu; ++i) {
        prim(IDN,ku+k,j,i) = rho0;
        prim(IM1,ku+k,j,i) = 0.0;
        prim(IM2,ku+k,j,i) = 0.0;
        prim(IM3,ku+k,j,i) = 0.0;
        prim(IEN,ku+k,j,i) = p0;
      }
    }
  } 
} 

namespace {
//----------------------------------------------------------------------------------------
//! transform to cylindrical coordinate

void GetCylCoord(Coordinates *pco,Real &rad,Real &phi,Real &z,int i,int j,int k) {
  if (std::strcmp(COORDINATE_SYSTEM, "cylindrical") == 0) {
    rad=pco->x1v(i);
    phi=pco->x2v(j);
    z=pco->x3v(k);
  } else if (std::strcmp(COORDINATE_SYSTEM, "spherical_polar") == 0) {
    rad=std::abs(pco->x1v(i)*std::sin(pco->x2v(j)));
    phi=pco->x3v(k);
    z=pco->x1v(i)*std::cos(pco->x2v(j));
  }
  return;
}

}<|MERGE_RESOLUTION|>--- conflicted
+++ resolved
@@ -89,14 +89,9 @@
 void GetCylCoord(Coordinates *pco,Real &rad,Real &phi,Real &z,int i,int j,int k);
 // problem parameters which are useful to make global to this file
 Real gm0, rho0, vel0, p0, gammagas, semimajor, gmstar;
-<<<<<<< HEAD
 bool diode, hydrostatic, staticBoundary, expgrad;
 Real pvacuum, dvacuum, densgrad;
-=======
-bool diode, hydrostatic;
-Real pvacuum, dvacuum, densgrad, Pexp, dexp, rexp, tstartexp, dtexp;
 Real xvac, yvac, zvac, rvac, gm_point;
->>>>>>> f59d3600
 } // namespace
 
 //========================================================================================
@@ -122,7 +117,6 @@
   pvacuum = pin->GetOrAddReal("problem","pvacuum",0.0);
   dvacuum = pin->GetOrAddReal("problem","dvacuum",0.0);
   densgrad = pin->GetOrAddReal("problem","densgrad",0.0);
-<<<<<<< HEAD
   expgrad = pin->GetOrAddBoolean("problem","expgrad",false);
   staticBoundary = pin->GetOrAddBoolean("problem","staticBoundary",false);
   //EnrollUserBoundaryFunction(BoundaryFace::outer_x1, WindTunnel2DOuterX1);
@@ -133,26 +127,12 @@
   EnrollUserBoundaryFunction(BoundaryFace::outer_x2, StaticOuterX2);
   EnrollUserBoundaryFunction(BoundaryFace::inner_x3, StaticInnerX3);
   EnrollUserBoundaryFunction(BoundaryFace::outer_x3, StaticOuterX3);
-=======
-  Pexp = pin->GetOrAddReal("problem","Pexp",0.0);
-  dexp = pin->GetOrAddReal("problem","dexp",0.0);
-  rexp = pin->GetOrAddReal("problem","rexp",0.0);
-  tstartexp = pin->GetOrAddReal("problem","tstartexp",0.0);
-  dtexp = pin->GetOrAddReal("problem","dtexp",0.0);
   xvac = pin->GetOrAddReal("problem","xvac",0.0);
   yvac = pin->GetOrAddReal("problem","yvac",0.0);
   zvac = pin->GetOrAddReal("problem","zvac",0.0);
   rvac = pin->GetOrAddReal("problem","rvac",0.0);
   gm_point = pin->GetOrAddReal("problem","gm_point",0.0);
-  EnrollUserBoundaryFunction(BoundaryFace::outer_x1, WindTunnel2DOuterX1);
-  EnrollUserBoundaryFunction(BoundaryFace::inner_x1, WindTunnel2DInnerX1);
-  EnrollUserBoundaryFunction(BoundaryFace::outer_x2, WindTunnel2DOuterX2);
-  EnrollUserBoundaryFunction(BoundaryFace::inner_x2, WindTunnel2DInnerX2);
-  EnrollUserBoundaryFunction(BoundaryFace::outer_x3, WindTunnel2DOuterX3);
-  EnrollUserBoundaryFunction(BoundaryFace::inner_x3, WindTunnel2DInnerX3);
-  //EnrollUserExplicitSourceFunction(PointExplode);
   EnrollUserExplicitSourceFunction(VacuumSource);
->>>>>>> f59d3600
   return;
 }
 
@@ -302,22 +282,14 @@
           pres = p0;
         }
 
-<<<<<<< HEAD
         if (inflow || staticBoundary) {
           // set half of the outer boundary to upstream conditions
-          prim(IDN,k,j,iu+i) =  rho;
-          prim(IM1,k,j,iu+i) =  vel0*std::cos(phi); // radial
-          prim(IM2,k,j,iu+i) = -vel0*std::sin(phi); // azimuth
-          prim(IM3,k,j,iu+i) =  0.0;               // z
-          prim(IEN,k,j,iu+i) =  pres;
-=======
-        // set half of the outer boundary to upstream conditions
-        prim(IDN,k,j,il-i) = rho;
-        prim(IM1,k,j,il-i) = vel0;
-        prim(IM2,k,j,il-i) = 0.0;
-        prim(IM3,k,j,il-i) = 0.0;
-        prim(IEN,k,j,il-i) = pres;
-
+          prim(IDN,k,j,il-i) = rho;
+          prim(IM1,k,j,il-i) = vel0;
+          prim(IM2,k,j,il-i) = 0.0;
+          prim(IM3,k,j,il-i) = 0.0;
+          prim(IEN,k,j,il-i) = pres;
+        }
       }
     }
   }
@@ -347,7 +319,6 @@
         applyDiode = prim(IM2,k,ju,i) < 0.0;
         if (diode && applyDiode) {
           prim(IM2,k,ju+j,i) = 0.0;
->>>>>>> f59d3600
         } else {
           prim(IM2,k,ju+j,i) = prim(IM2,k,ju,i);
         }
